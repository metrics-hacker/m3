// Copyright (c) 2018 Uber Technologies, Inc.
//
// Permission is hereby granted, free of charge, to any person obtaining a copy
// of this software and associated documentation files (the "Software"), to deal
// in the Software without restriction, including without limitation the rights
// to use, copy, modify, merge, publish, distribute, sublicense, and/or sell
// copies of the Software, and to permit persons to whom the Software is
// furnished to do so, subject to the following conditions:
//
// The above copyright notice and this permission notice shall be included in
// all copies or substantial portions of the Software.
//
// THE SOFTWARE IS PROVIDED "AS IS", WITHOUT WARRANTY OF ANY KIND, EXPRESS OR
// IMPLIED, INCLUDING BUT NOT LIMITED TO THE WARRANTIES OF MERCHANTABILITY,
// FITNESS FOR A PARTICULAR PURPOSE AND NONINFRINGEMENT. IN NO EVENT SHALL THE
// AUTHORS OR COPYRIGHT HOLDERS BE LIABLE FOR ANY CLAIM, DAMAGES OR OTHER
// LIABILITY, WHETHER IN AN ACTION OF CONTRACT, TORT OR OTHERWISE, ARISING FROM,
// OUT OF OR IN CONNECTION WITH THE SOFTWARE OR THE USE OR OTHER DEALINGS IN
// THE SOFTWARE.

package downsample

import (
	"bytes"
	"errors"
	"fmt"

	coordmodel "github.com/m3db/m3/src/cmd/services/m3coordinator/model"
	"github.com/m3db/m3/src/metrics/metric/id"
	"github.com/m3db/m3/src/x/ident"
	"github.com/m3db/m3/src/x/serialize"

	"github.com/prometheus/common/model"
)

var (
	defaultMetricNameTagName = []byte(model.MetricNameLabel)
<<<<<<< HEAD
	rollupTagName            = []byte("__rollup__")
	rollupTagValue           = []byte("true")
	errNoMetricNameTag       = errors.New("no metric name tag found")
=======
	rollupTagName            = []byte(coordmodel.RollupTagName)
	rollupTagValue           = []byte(coordmodel.RollupTagValue)
	rollupTag                = ident.Tag{
		Name:  ident.BytesID(rollupTagName),
		Value: ident.BytesID(rollupTagValue),
	}

	errNoMetricNameTag = errors.New("no metric name tag found")
>>>>>>> b537ebed
)

// rollupIDProvider is a constructor for rollup IDs, it can be pooled to avoid
// requiring allocation every time we need to construct a rollup ID.
// When used as a ident.TagIterator for the call to serialize.TagEncoder Encode
// method, it will return the rollup tag in the correct alphabetical order
// when progressing through the existing tags.
type rollupIDProvider struct {
	index        int
	len          int
	mergeTagsIdx int
	newName      []byte
	tagPairs     []id.TagPair
	curr         id.TagPair
	currIdx      int

	tagEncoder   serialize.TagEncoder
	nameTag      ident.ID
	nameTagBytes []byte
	tagNameID    *ident.ReusableBytesID
	tagValueID   *ident.ReusableBytesID
	mergeTags    []id.TagPair
}

func newRollupIDProvider(tagEncoder serialize.TagEncoder, nameTag ident.ID) *rollupIDProvider {
	nameTagBytes := nameTag.Bytes()
	nameTagBeforeRollupTag := bytes.Compare(nameTagBytes, rollupTagName) < 0
	mergeTags := []id.TagPair{
		{
			Name:  rollupTagName,
			Value: rollupTagValue,
		},
		{
			Name: nameTagBytes,
			// Value is set in reset
		},
	}
	if nameTagBeforeRollupTag {
		mergeTags[0], mergeTags[1] = mergeTags[1], mergeTags[0]
	}
	return &rollupIDProvider{
		tagEncoder:   tagEncoder,
		nameTag:      nameTag,
		nameTagBytes: nameTagBytes,
		tagNameID:    ident.NewReusableBytesID(),
		tagValueID:   ident.NewReusableBytesID(),
		mergeTags:    mergeTags,
	}
}

// ID generates the rollup ID for the tags.
func (p *rollupIDProvider) ID(newName []byte, tagPairs []id.TagPair) ([]byte, error) {
	// First filter out any tags that have a prefix that
	// are not included in output metric IDs (such as metric
	// type tags that are just used for filtering like __m3_type__).
	filtered := tagPairs[:0]
TagPairsFilterLoop:
	for i := range tagPairs {
		for _, filter := range defaultFilterOutTagPrefixes {
			if bytes.HasPrefix(tagPairs[i].Name, filter) {
				continue TagPairsFilterLoop
			}
		}
		filtered = append(filtered, tagPairs[i])
	}

	// Create the rollup using filtered tag pairs.
	// N.B - provide resets the rollupIDProvider
	return p.provide(newName, filtered)
}

func (p *rollupIDProvider) provide(
	newName []byte,
	tagPairs []id.TagPair,
) ([]byte, error) {
	p.reset(newName, tagPairs)
	p.tagEncoder.Reset()
	if err := p.tagEncoder.Encode(p); err != nil {
		return nil, err
	}
	data, ok := p.tagEncoder.Data()
	if !ok {
		return nil, fmt.Errorf("unable to access encoded tags: ok=%v", ok)
	}
	// Need to return a copy
	id := append([]byte(nil), data.Bytes()...)
	// Reset after computing
	p.reset(nil, nil)
	return id, nil
}

func (p *rollupIDProvider) reset(
	newName []byte,
	tagPairs []id.TagPair,
) {
	p.newName = newName
	p.tagPairs = tagPairs
	p.Rewind()

	var dups int
	// precompute the length of the "combined" slice for the Len() method.
	// mergeTags is small so it's fine to do n^2 instead of a more complicated O(n) merge scan.
	for j := range p.mergeTags {
		// update the name tag as well.
		if bytes.Equal(p.mergeTags[j].Name, p.nameTagBytes) {
			p.mergeTags[j].Value = newName
		}
		for i := range p.tagPairs {
			if bytes.Equal(p.tagPairs[i].Name, p.mergeTags[j].Name) {
				dups++
			}
		}
	}
	p.len = len(p.tagPairs) + len(p.mergeTags) - dups
}

// Next takes the smallest element across both sets of tags, removing any duplicates between the lists.
func (p *rollupIDProvider) Next() bool {
	if p.index == len(p.tagPairs) && p.mergeTagsIdx == len(p.mergeTags) {
		// at the end of both sets
		return false
	}
	switch {
	case p.index == len(p.tagPairs):
		// only merged tags left
		p.curr = p.mergeTags[p.mergeTagsIdx]
		p.mergeTagsIdx++
	case p.mergeTagsIdx == len(p.mergeTags):
		// only provided tags left
		p.curr = p.tagPairs[p.index]
		p.index++
	case bytes.Equal(p.tagPairs[p.index].Name, p.mergeTags[p.mergeTagsIdx].Name):
		// a merge tag exists in the provided tag, advance both to prevent duplicates.
		p.curr = p.tagPairs[p.index]
		p.index++
		p.mergeTagsIdx++
	case bytes.Compare(p.tagPairs[p.index].Name, p.mergeTags[p.mergeTagsIdx].Name) < 0:
		// the next provided tag is less
		p.curr = p.tagPairs[p.index]
		p.index++
	default:
		// the next merge tag is less
		p.curr = p.mergeTags[p.mergeTagsIdx]
		p.mergeTagsIdx++
	}
	p.currIdx++
	return true
}

func (p *rollupIDProvider) CurrentIndex() int {
	return p.currIdx
}

func (p *rollupIDProvider) Current() ident.Tag {
	p.tagNameID.Reset(p.curr.Name)
	p.tagValueID.Reset(p.curr.Value)
	return ident.Tag{
		Name:  p.tagNameID,
		Value: p.tagValueID,
	}
}

func (p *rollupIDProvider) Err() error {
	return nil
}

func (p *rollupIDProvider) Close() {}

func (p *rollupIDProvider) Len() int {
	return p.len
}

func (p *rollupIDProvider) Remaining() int {
	return p.Len() - p.CurrentIndex() - 1
}

func (p *rollupIDProvider) Duplicate() ident.TagIterator {
	duplicate := newRollupIDProvider(p.tagEncoder, p.nameTag)
	duplicate.reset(p.newName, p.tagPairs)
	return duplicate
}

func (p *rollupIDProvider) Rewind() {
	p.index = 0
	p.mergeTagsIdx = 0
	p.currIdx = -1
}

func resolveEncodedTagsNameTag(
	id []byte,
	nameTag []byte,
) ([]byte, error) {
	value, ok, err := serialize.TagValueFromEncodedTagsFast(id, nameTag)
	if err != nil {
		return nil, err
	}
	if !ok {
		// No name was found in encoded tags.
		return nil, errNoMetricNameTag
	}

	// Return original reference to avoid needing to return a copy.
	return value, nil
}<|MERGE_RESOLUTION|>--- conflicted
+++ resolved
@@ -35,20 +35,10 @@
 
 var (
 	defaultMetricNameTagName = []byte(model.MetricNameLabel)
-<<<<<<< HEAD
-	rollupTagName            = []byte("__rollup__")
-	rollupTagValue           = []byte("true")
-	errNoMetricNameTag       = errors.New("no metric name tag found")
-=======
 	rollupTagName            = []byte(coordmodel.RollupTagName)
 	rollupTagValue           = []byte(coordmodel.RollupTagValue)
-	rollupTag                = ident.Tag{
-		Name:  ident.BytesID(rollupTagName),
-		Value: ident.BytesID(rollupTagValue),
-	}
 
 	errNoMetricNameTag = errors.New("no metric name tag found")
->>>>>>> b537ebed
 )
 
 // rollupIDProvider is a constructor for rollup IDs, it can be pooled to avoid
