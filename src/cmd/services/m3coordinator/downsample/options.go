// Copyright (c) 2018 Uber Technologies, Inc.
//
// Permission is hereby granted, free of charge, to any person obtaining a copy
// of this software and associated documentation files (the "Software"), to deal
// in the Software without restriction, including without limitation the rights
// to use, copy, modify, merge, publish, distribute, sublicense, and/or sell
// copies of the Software, and to permit persons to whom the Software is
// furnished to do so, subject to the following conditions:
//
// The above copyright notice and this permission notice shall be included in
// all copies or substantial portions of the Software.
//
// THE SOFTWARE IS PROVIDED "AS IS", WITHOUT WARRANTY OF ANY KIND, EXPRESS OR
// IMPLIED, INCLUDING BUT NOT LIMITED TO THE WARRANTIES OF MERCHANTABILITY,
// FITNESS FOR A PARTICULAR PURPOSE AND NONINFRINGEMENT. IN NO EVENT SHALL THE
// AUTHORS OR COPYRIGHT HOLDERS BE LIABLE FOR ANY CLAIM, DAMAGES OR OTHER
// LIABILITY, WHETHER IN AN ACTION OF CONTRACT, TORT OR OTHERWISE, ARISING FROM,
// OUT OF OR IN CONNECTION WITH THE SOFTWARE OR THE USE OR OTHER DEALINGS IN
// THE SOFTWARE.

package downsample

import (
	"errors"
	"fmt"
	"runtime"
	"time"

	"github.com/m3db/m3/src/aggregator/aggregator"
	"github.com/m3db/m3/src/aggregator/aggregator/handler"
	"github.com/m3db/m3/src/aggregator/client"
	clusterclient "github.com/m3db/m3/src/cluster/client"
	"github.com/m3db/m3/src/cluster/kv"
	"github.com/m3db/m3/src/cluster/kv/mem"
	"github.com/m3db/m3/src/cluster/placement"
	placementservice "github.com/m3db/m3/src/cluster/placement/service"
	placementstorage "github.com/m3db/m3/src/cluster/placement/storage"
	"github.com/m3db/m3/src/cluster/services"
	"github.com/m3db/m3/src/metrics/aggregation"
	"github.com/m3db/m3/src/metrics/filters"
	"github.com/m3db/m3/src/metrics/generated/proto/aggregationpb"
	"github.com/m3db/m3/src/metrics/generated/proto/pipelinepb"
	"github.com/m3db/m3/src/metrics/generated/proto/rulepb"
	"github.com/m3db/m3/src/metrics/generated/proto/transformationpb"
	"github.com/m3db/m3/src/metrics/matcher"
	"github.com/m3db/m3/src/metrics/matcher/cache"
	"github.com/m3db/m3/src/metrics/metadata"
	"github.com/m3db/m3/src/metrics/metric"
	"github.com/m3db/m3/src/metrics/metric/aggregated"
	"github.com/m3db/m3/src/metrics/metric/id"
	"github.com/m3db/m3/src/metrics/metric/unaggregated"
	"github.com/m3db/m3/src/metrics/pipeline"
	"github.com/m3db/m3/src/metrics/pipeline/applied"
	"github.com/m3db/m3/src/metrics/policy"
	"github.com/m3db/m3/src/metrics/rules"
	ruleskv "github.com/m3db/m3/src/metrics/rules/store/kv"
	"github.com/m3db/m3/src/metrics/rules/view"
	"github.com/m3db/m3/src/metrics/transformation"
	"github.com/m3db/m3/src/query/models"
	"github.com/m3db/m3/src/query/storage"
	"github.com/m3db/m3/src/query/storage/m3"
	"github.com/m3db/m3/src/query/storage/m3/storagemetadata"
	"github.com/m3db/m3/src/x/clock"
	"github.com/m3db/m3/src/x/ident"
	"github.com/m3db/m3/src/x/instrument"
	xio "github.com/m3db/m3/src/x/io"
	"github.com/m3db/m3/src/x/pool"
	"github.com/m3db/m3/src/x/serialize"
	xsync "github.com/m3db/m3/src/x/sync"
	xtime "github.com/m3db/m3/src/x/time"

	"github.com/pborman/uuid"
)

const (
	instanceID                     = "downsampler_local"
	placementKVKey                 = "/placement"
	defaultConfigInMemoryNamespace = "default"
	replicationFactor              = 1
	defaultStorageFlushConcurrency = 20000
	defaultOpenTimeout             = 10 * time.Second
	defaultBufferFutureTimedMetric = time.Minute
	defaultVerboseErrors           = true
	// defaultMatcherCacheCapacity sets the default matcher cache
	// capacity to zero so that the cache is turned off.
	// This is due to discovering that there is a lot of contention
	// used by the cache and the fact that most coordinators are used
	// in a stateless manner with a central deployment which in turn
	// leads to an extremely low cache hit ratio anyway.
	defaultMatcherCacheCapacity = 0
)

var (
	numShards           = runtime.NumCPU()
	defaultNamespaceTag = metric.M3MetricsPrefixString + "_namespace__"

	errNoStorage                    = errors.New("downsampling enabled with storage not set")
	errNoClusterClient              = errors.New("downsampling enabled with cluster client not set")
	errNoRulesStore                 = errors.New("downsampling enabled with rules store not set")
	errNoClockOptions               = errors.New("downsampling enabled with clock options not set")
	errNoInstrumentOptions          = errors.New("downsampling enabled with instrument options not set")
	errNoTagEncoderOptions          = errors.New("downsampling enabled with tag encoder options not set")
	errNoTagDecoderOptions          = errors.New("downsampling enabled with tag decoder options not set")
	errNoTagEncoderPoolOptions      = errors.New("downsampling enabled with tag encoder pool options not set")
	errNoTagDecoderPoolOptions      = errors.New("downsampling enabled with tag decoder pool options not set")
	errNoMetricsAppenderPoolOptions = errors.New("downsampling enabled with metrics appender pool options not set")
	errRollupRuleNoTransforms       = errors.New("rollup rule has no transforms set")
)

// CustomRuleStoreFn is a function to swap the backend used for the rule stores.
type CustomRuleStoreFn func(clusterclient.Client, instrument.Options) (kv.TxnStore, error)

// DownsamplerOptions is a set of required downsampler options.
type DownsamplerOptions struct {
	Storage                    storage.Storage
	StorageFlushConcurrency    int
	ClusterClient              clusterclient.Client
	RulesKVStore               kv.Store
	ClusterNamespacesWatcher   m3.ClusterNamespacesWatcher
	NameTag                    string
	ClockOptions               clock.Options
	InstrumentOptions          instrument.Options
	TagEncoderOptions          serialize.TagEncoderOptions
	TagDecoderOptions          serialize.TagDecoderOptions
	TagEncoderPoolOptions      pool.ObjectPoolOptions
	TagDecoderPoolOptions      pool.ObjectPoolOptions
	OpenTimeout                time.Duration
	TagOptions                 models.TagOptions
	MetricsAppenderPoolOptions pool.ObjectPoolOptions
	RWOptions                  xio.Options
}

// AutoMappingRule is a mapping rule to apply to metrics.
type AutoMappingRule struct {
	Aggregations []aggregation.Type
	Policies     policy.StoragePolicies
}

// NewAutoMappingRules generates mapping rules from cluster namespaces.
func NewAutoMappingRules(namespaces []m3.ClusterNamespace) ([]AutoMappingRule, error) {
	autoMappingRules := make([]AutoMappingRule, 0, len(namespaces))
	for _, namespace := range namespaces {
		opts := namespace.Options()
		attrs := opts.Attributes()
		if attrs.MetricsType != storagemetadata.AggregatedMetricsType {
			continue
		}

		downsampleOpts, err := opts.DownsampleOptions()
		if err != nil {
			errFmt := "unable to resolve downsample options for namespace: %v"
			return nil, fmt.Errorf(errFmt, namespace.NamespaceID().String())
		}
		if downsampleOpts.All {
			storagePolicy := policy.NewStoragePolicy(attrs.Resolution,
				xtime.Second, attrs.Retention)
			autoMappingRules = append(autoMappingRules, AutoMappingRule{
				// NB(r): By default we will apply just keep all last values
				// since coordinator only uses downsampling with Prometheus
				// remote write endpoint.
				// More rich static configuration mapping rules can be added
				// in the future but they are currently not required.
				Aggregations: []aggregation.Type{aggregation.Last},
				Policies:     policy.StoragePolicies{storagePolicy},
			})
		}
	}
	return autoMappingRules, nil
}

// StagedMetadatas returns the corresponding staged metadatas for this mapping rule.
func (r AutoMappingRule) StagedMetadatas() (metadata.StagedMetadatas, error) {
	aggID, err := aggregation.CompressTypes(r.Aggregations...)
	if err != nil {
		return nil, err
	}

	return metadata.StagedMetadatas{
		metadata.StagedMetadata{
			Metadata: metadata.Metadata{
				Pipelines: metadata.PipelineMetadatas{
					metadata.PipelineMetadata{
						AggregationID:   aggID,
						StoragePolicies: r.Policies,
					},
				},
			},
		},
	}, nil
}

// Validate validates the dynamic downsampling options.
func (o DownsamplerOptions) validate() error {
	if o.Storage == nil {
		return errNoStorage
	}
	if o.ClusterClient == nil {
		return errNoClusterClient
	}
	if o.RulesKVStore == nil {
		return errNoRulesStore
	}
	if o.ClockOptions == nil {
		return errNoClockOptions
	}
	if o.InstrumentOptions == nil {
		return errNoInstrumentOptions
	}
	if o.TagEncoderOptions == nil {
		return errNoTagEncoderOptions
	}
	if o.TagDecoderOptions == nil {
		return errNoTagDecoderOptions
	}
	if o.TagEncoderPoolOptions == nil {
		return errNoTagEncoderPoolOptions
	}
	if o.TagDecoderPoolOptions == nil {
		return errNoTagDecoderPoolOptions
	}
	if o.MetricsAppenderPoolOptions == nil {
		return errNoMetricsAppenderPoolOptions
	}
	return nil
}

// agg will have one of aggregator or clientRemote set, the
// rest of the fields must not be nil.
type agg struct {
	aggregator   aggregator.Aggregator
	clientRemote client.Client

	clockOpts clock.Options
	matcher   matcher.Matcher
	pools     aggPools
}

// Configuration configurates a downsampler.
type Configuration struct {
	// Matcher is the configuration for the downsampler matcher.
	Matcher MatcherConfiguration `yaml:"matcher"`

	// Rules is a set of downsample rules. If set, this overrides any rules set
	// in the KV store (and the rules in KV store are not evaluated at all).
	Rules *RulesConfiguration `yaml:"rules"`

	// RemoteAggregator specifies that downsampling should be done remotely
	// by sending values to a remote m3aggregator cluster which then
	// can forward the aggregated values to stateless m3coordinator backends.
	RemoteAggregator *RemoteAggregatorConfiguration `yaml:"remoteAggregator"`

	// AggregationTypes configs the aggregation types.
	AggregationTypes *aggregation.TypesConfiguration `yaml:"aggregationTypes"`

	// Pool of counter elements.
	CounterElemPool pool.ObjectPoolConfiguration `yaml:"counterElemPool"`

	// Pool of timer elements.
	TimerElemPool pool.ObjectPoolConfiguration `yaml:"timerElemPool"`

	// Pool of gauge elements.
	GaugeElemPool pool.ObjectPoolConfiguration `yaml:"gaugeElemPool"`

	// BufferPastLimits specifies the buffer past limits.
	BufferPastLimits []BufferPastLimitConfiguration `yaml:"bufferPastLimits"`

	// EntryTTL determines how long an entry remains alive before it may be expired due to inactivity.
	EntryTTL time.Duration `yaml:"entryTTL"`
}

// MatcherConfiguration is the configuration for the rule matcher.
type MatcherConfiguration struct {
	// Cache if non-zero will set the capacity of the rules matching cache.
	Cache MatcherCacheConfiguration `yaml:"cache"`
	// NamespaceTag defines the namespace tag to use to select rules
	// namespace to evaluate against. Default is "__m3_namespace__".
	NamespaceTag string `yaml:"namespaceTag"`
}

// MatcherCacheConfiguration is the configuration for the rule matcher cache.
type MatcherCacheConfiguration struct {
	// Capacity if set the capacity of the rules matching cache.
	Capacity *int `yaml:"capacity"`
}

// RulesConfiguration is a set of rules configuration to use for downsampling.
type RulesConfiguration struct {
	// MappingRules are mapping rules that set retention and resolution
	// for metrics given a filter to match metrics against.
	MappingRules []MappingRuleConfiguration `yaml:"mappingRules"`

	// RollupRules are rollup rules that sets specific aggregations for sets
	// of metrics given a filter to match metrics against.
	RollupRules []RollupRuleConfiguration `yaml:"rollupRules"`
}

// MappingRuleConfiguration is a mapping rule configuration.
type MappingRuleConfiguration struct {
	// Filter is a string separated filter of label name to label value
	// glob patterns to filter the mapping rule to.
	// e.g. "app:*nginx* foo:bar baz:qux*qaz*"
	Filter string `yaml:"filter"`

	// Aggregations is the aggregations to apply to the set of metrics.
	// One of:
	// - "Last"
	// - "Min"
	// - "Max"
	// - "Mean"
	// - "Median"
	// - "Count"
	// - "Sum"
	// - "SumSq"
	// - "Stdev"
	// - "P10"
	// - "P20"
	// - "P30"
	// - "P40"
	// - "P50"
	// - "P60"
	// - "P70"
	// - "P80"
	// - "P90"
	// - "P95"
	// - "P99"
	// - "P999"
	// - "P9999"
	Aggregations []aggregation.Type `yaml:"aggregations"`

	// StoragePolicies are retention/resolution storage policies at which to
	// keep matched metrics.
	StoragePolicies []StoragePolicyConfiguration `yaml:"storagePolicies"`

	// Drop specifies to drop any metrics that match the filter rather than
	// keeping them with a storage policy.
	Drop bool `yaml:"drop"`

	// Tags are the tags to be added to the metric while applying the mapping
	// rule. Users are free to add name/value combinations to the metric. The
	// coordinator also supports certain first class tags which will augment
	// the metric with coordinator generated tag values.
	// __m3_graphite_aggregation__ as a tag will augment the metric with an
	// aggregation tag which is required for graphite. If a metric is of the
	// form {__g0__:stats __g1__:metric __g2__:timer} and we have configured
	// a P95 aggregation, this option will add __g3__:P95 to the metric.
	Tags []Tag `yaml:"tags"`

	// Optional fields follow.

	// Name is optional.
	Name string `yaml:"name"`
}

// Tag is structure describing tags as used by mapping rule configuration.
type Tag struct {
	// Name is the tag name.
	Name string `yaml:"name"`
	// Value is the tag value.
	Value string `yaml:"value"`
}

// Rule returns the mapping rule for the mapping rule configuration.
func (r MappingRuleConfiguration) Rule() (view.MappingRule, error) {
	id := uuid.New()
	name := r.Name
	if name == "" {
		name = id
	}
	filter := r.Filter

	aggID, err := aggregation.CompressTypes(r.Aggregations...)
	if err != nil {
		return view.MappingRule{}, err
	}

	storagePolicies, err := StoragePolicyConfigurations(r.StoragePolicies).StoragePolicies()
	if err != nil {
		return view.MappingRule{}, err
	}

	var drop policy.DropPolicy
	if r.Drop {
		drop = policy.DropIfOnlyMatch
	}

	tags := make([]models.Tag, 0, len(r.Tags))
	for _, tag := range r.Tags {
		tags = append(tags, models.Tag{
			Name:  []byte(tag.Name),
			Value: []byte(tag.Value),
		})
	}

	return view.MappingRule{
		ID:              id,
		Name:            name,
		Filter:          filter,
		AggregationID:   aggID,
		StoragePolicies: storagePolicies,
		DropPolicy:      drop,
		Tags:            tags,
	}, nil
}

// StoragePolicyConfiguration is the storage policy to apply to a set of metrics.
type StoragePolicyConfiguration struct {
	Resolution time.Duration `yaml:"resolution"`
	Retention  time.Duration `yaml:"retention"`
}

// StoragePolicy returns the corresponding storage policy.
func (p StoragePolicyConfiguration) StoragePolicy() (policy.StoragePolicy, error) {
	return policy.ParseStoragePolicy(p.String())
}

func (p StoragePolicyConfiguration) String() string {
	return fmt.Sprintf("%s:%s", p.Resolution.String(), p.Retention.String())
}

// StoragePolicyConfigurations are a set of storage policy configurations.
type StoragePolicyConfigurations []StoragePolicyConfiguration

// StoragePolicies returns storage policies.
func (p StoragePolicyConfigurations) StoragePolicies() (policy.StoragePolicies, error) {
	storagePolicies := make(policy.StoragePolicies, 0, len(p))
	for _, policy := range p {
		value, err := policy.StoragePolicy()
		if err != nil {
			return nil, err
		}
		storagePolicies = append(storagePolicies, value)
	}
	return storagePolicies, nil
}

// RollupRuleConfiguration is a rollup rule configuration.
type RollupRuleConfiguration struct {
	// Filter is a space separated filter of label name to label value glob
	// patterns to which to filter the mapping rule.
	// e.g. "app:*nginx* foo:bar baz:qux*qaz*"
	Filter string `yaml:"filter"`

	// Transforms are a set of of rollup rule transforms.
	Transforms []TransformConfiguration `yaml:"transforms"`

	// StoragePolicies are retention/resolution storage policies at which to keep
	// the matched metrics.
	StoragePolicies []StoragePolicyConfiguration `yaml:"storagePolicies"`

	// Optional fields follow.

	// Name is optional.
	Name string `yaml:"name"`
}

// Rule returns the rollup rule for the rollup rule configuration.
func (r RollupRuleConfiguration) Rule() (view.RollupRule, error) {
	id := uuid.New()
	name := r.Name
	if name == "" {
		name = id
	}
	filter := r.Filter

	storagePolicies, err := StoragePolicyConfigurations(r.StoragePolicies).
		StoragePolicies()
	if err != nil {
		return view.RollupRule{}, err
	}

	ops := make([]pipeline.OpUnion, 0, len(r.Transforms))
	for _, elem := range r.Transforms {
		// TODO: make sure only one of "Rollup" or "Aggregate" or "Transform" is not nil
		switch {
		case elem.Rollup != nil:
			cfg := elem.Rollup
			aggregationTypes, err := AggregationTypes(cfg.Aggregations).Proto()
			if err != nil {
				return view.RollupRule{}, err
			}
			op, err := pipeline.NewOpUnionFromProto(pipelinepb.PipelineOp{
				Type: pipelinepb.PipelineOp_ROLLUP,
				Rollup: &pipelinepb.RollupOp{
					NewName:          cfg.MetricName,
					Tags:             cfg.GroupBy,
					AggregationTypes: aggregationTypes,
				},
			})
			if err != nil {
				return view.RollupRule{}, err
			}
			ops = append(ops, op)
		case elem.Aggregate != nil:
			cfg := elem.Aggregate
			aggregationType, err := cfg.Type.Proto()
			if err != nil {
				return view.RollupRule{}, err
			}
			op, err := pipeline.NewOpUnionFromProto(pipelinepb.PipelineOp{
				Type: pipelinepb.PipelineOp_AGGREGATION,
				Aggregation: &pipelinepb.AggregationOp{
					Type: aggregationType,
				},
			})
			if err != nil {
				return view.RollupRule{}, err
			}
			ops = append(ops, op)
		case elem.Transform != nil:
			cfg := elem.Transform
			var transformType transformationpb.TransformationType
			err := cfg.Type.ToProto(&transformType)
			if err != nil {
				return view.RollupRule{}, err
			}
			op, err := pipeline.NewOpUnionFromProto(pipelinepb.PipelineOp{
				Type: pipelinepb.PipelineOp_TRANSFORMATION,
				Transformation: &pipelinepb.TransformationOp{
					Type: transformType,
				},
			})
			if err != nil {
				return view.RollupRule{}, err
			}
			ops = append(ops, op)
		}
	}

	if len(ops) == 0 {
		return view.RollupRule{}, errRollupRuleNoTransforms
	}

	targetPipeline := pipeline.NewPipeline(ops)

	targets := []view.RollupTarget{
		{
			Pipeline:        targetPipeline,
			StoragePolicies: storagePolicies,
		},
	}

	return view.RollupRule{
		ID:      id,
		Name:    name,
		Filter:  filter,
		Targets: targets,
	}, nil
}

// TransformConfiguration is a rollup rule transform operation, only one
// single operation is allowed to be specified on any one transform configuration.
type TransformConfiguration struct {
	Rollup    *RollupOperationConfiguration    `yaml:"rollup"`
	Aggregate *AggregateOperationConfiguration `yaml:"aggregate"`
	Transform *TransformOperationConfiguration `yaml:"transform"`
}

// RollupOperationConfiguration is a rollup operation.
type RollupOperationConfiguration struct {
	// MetricName is the name of the new metric that is emitted after
	// the rollup is applied with its aggregations and group by's.
	MetricName string `yaml:"metricName"`

	// GroupBy is a set of labels to group by, only these remain on the
	// new metric name produced by the rollup operation.
	GroupBy []string `yaml:"groupBy"`

	// Aggregations is a set of aggregate operations to perform.
	Aggregations []aggregation.Type `yaml:"aggregations"`
}

// AggregateOperationConfiguration is an aggregate operation.
type AggregateOperationConfiguration struct {
	// Type is an aggregation operation type.
	Type aggregation.Type `yaml:"type"`
}

// TransformOperationConfiguration is a transform operation.
type TransformOperationConfiguration struct {
	// Type is a transformation operation type.
	Type transformation.Type `yaml:"type"`
}

// AggregationTypes is a set of aggregation types.
type AggregationTypes []aggregation.Type

// Proto returns a set of aggregation types as their protobuf value.
func (t AggregationTypes) Proto() ([]aggregationpb.AggregationType, error) {
	result := make([]aggregationpb.AggregationType, 0, len(t))
	for _, elem := range t {
		value, err := elem.Proto()
		if err != nil {
			return nil, err
		}
		result = append(result, value)
	}
	return result, nil
}

// RemoteAggregatorConfiguration specifies a remote aggregator
// to use for downsampling.
type RemoteAggregatorConfiguration struct {
	// Client is the remote aggregator client.
	Client client.Configuration `yaml:"client"`
	// clientOverride can be used in tests to test initializing a mock client.
	clientOverride client.Client
}

func (c RemoteAggregatorConfiguration) newClient(
	kvClient clusterclient.Client,
	clockOpts clock.Options,
	instrumentOpts instrument.Options,
	rwOpts xio.Options,
) (client.Client, error) {
	if c.clientOverride != nil {
		return c.clientOverride, nil
	}

	return c.Client.NewClient(kvClient, clockOpts, instrumentOpts, rwOpts)
}

// BufferPastLimitConfiguration specifies a custom buffer past limit
// for aggregation tiles.
type BufferPastLimitConfiguration struct {
	Resolution time.Duration `yaml:"resolution"`
	BufferPast time.Duration `yaml:"bufferPast"`
}

// NewDownsampler returns a new downsampler.
func (cfg Configuration) NewDownsampler(
	opts DownsamplerOptions,
) (Downsampler, error) {
	agg, err := cfg.newAggregator(opts)
	if err != nil {
		return nil, err
	}

	return newDownsampler(downsamplerOptions{
		opts: opts,
		agg:  agg,
	})
}

func (cfg Configuration) newAggregator(o DownsamplerOptions) (agg, error) {
	// Validate options first.
	if err := o.validate(); err != nil {
		return agg{}, err
	}

	var (
		storageFlushConcurrency = defaultStorageFlushConcurrency
		clockOpts               = o.ClockOptions
		instrumentOpts          = o.InstrumentOptions
		scope                   = instrumentOpts.MetricsScope()
		logger                  = instrumentOpts.Logger()
		openTimeout             = defaultOpenTimeout
<<<<<<< HEAD
		m3PrefixFilter          = false
=======
>>>>>>> e0bc12ae
		namespaceTag            = defaultNamespaceTag
	)
	if o.StorageFlushConcurrency > 0 {
		storageFlushConcurrency = o.StorageFlushConcurrency
	}
	if o.OpenTimeout > 0 {
		openTimeout = o.OpenTimeout
	}
	if cfg.Matcher.NamespaceTag != "" {
		namespaceTag = cfg.Matcher.NamespaceTag
	}

	pools := o.newAggregatorPools()
	ruleSetOpts := o.newAggregatorRulesOptions(pools)

	matcherOpts := matcher.NewOptions().
		SetClockOptions(clockOpts).
		SetInstrumentOptions(instrumentOpts).
		SetRuleSetOptions(ruleSetOpts).
		SetKVStore(o.RulesKVStore).
		SetNamespaceTag([]byte(namespaceTag))

	// NB(r): If rules are being explicitly set in config then we are
	// going to use an in memory KV store for rules and explicitly set them up.
	if cfg.Rules != nil {
		logger.Debug("registering downsample rules from config, not using KV")
		kvTxnMemStore := mem.NewStore()

		// Initialize the namespaces
		_, err := kvTxnMemStore.Set(matcherOpts.NamespacesKey(), &rulepb.Namespaces{})
		if err != nil {
			return agg{}, err
		}

		rulesetKeyFmt := matcherOpts.RuleSetKeyFn()([]byte("%s"))
		rulesStoreOpts := ruleskv.NewStoreOptions(matcherOpts.NamespacesKey(),
			rulesetKeyFmt, nil)
		rulesStore := ruleskv.NewStore(kvTxnMemStore, rulesStoreOpts)

		ruleNamespaces, err := rulesStore.ReadNamespaces()
		if err != nil {
			return agg{}, err
		}

		updateMetadata := rules.NewRuleSetUpdateHelper(0).
			NewUpdateMetadata(time.Now().UnixNano(), "config")

		// Create the default namespace, always not present since in-memory.
		_, err = ruleNamespaces.AddNamespace(defaultConfigInMemoryNamespace,
			updateMetadata)
		if err != nil {
			return agg{}, err
		}

		// Create the ruleset in the default namespace.
		rs := rules.NewEmptyRuleSet(defaultConfigInMemoryNamespace,
			updateMetadata)
		for _, mappingRule := range cfg.Rules.MappingRules {
			rule, err := mappingRule.Rule()
			if err != nil {
				return agg{}, err
			}

			_, err = rs.AddMappingRule(rule, updateMetadata)
			if err != nil {
				return agg{}, err
			}
		}

		for _, rollupRule := range cfg.Rules.RollupRules {
			rule, err := rollupRule.Rule()
			if err != nil {
				return agg{}, err
			}

			_, err = rs.AddRollupRule(rule, updateMetadata)
			if err != nil {
				return agg{}, err
			}
		}

		if err := rulesStore.WriteAll(ruleNamespaces, rs); err != nil {
			return agg{}, err
		}

		// Set the rules KV store to the in-memory one we created to
		// store the rules we created from config.
		// This makes sure that other components using rules KV store points to
		// the in-memory store that has the rules created from config.
		matcherOpts = matcherOpts.SetKVStore(kvTxnMemStore)
	}

	matcherCacheCapacity := defaultMatcherCacheCapacity
	if v := cfg.Matcher.Cache.Capacity; v != nil {
		matcherCacheCapacity = *v
	}

	matcher, err := o.newAggregatorMatcher(matcherOpts, matcherCacheCapacity)
	if err != nil {
		return agg{}, err
	}

	if remoteAgg := cfg.RemoteAggregator; remoteAgg != nil {
		// If downsampling setup to use a remote aggregator instead of local
		// aggregator, set that up instead.
		scope := instrumentOpts.MetricsScope().SubScope("remote-aggregator-client")
		iOpts := instrumentOpts.SetMetricsScope(scope)
		rwOpts := o.RWOptions
		if rwOpts == nil {
			logger.Info("no rw options set, using default")
			rwOpts = xio.NewOptions()
		}

		client, err := remoteAgg.newClient(o.ClusterClient, clockOpts, iOpts, rwOpts)
		if err != nil {
			err = fmt.Errorf("could not create remote aggregator client: %v", err)
			return agg{}, err
		}
		if err := client.Init(); err != nil {
			return agg{}, fmt.Errorf("could not initialize remote aggregator client: %v", err)
		}

		return agg{
			clientRemote: client,
			matcher:      matcher,
			pools:        pools,
		}, nil
	}

	serviceID := services.NewServiceID().
		SetEnvironment("production").
		SetName("downsampler").
		SetZone("embedded")

	localKVStore := mem.NewStore()

	placementManager, err := o.newAggregatorPlacementManager(serviceID, localKVStore)
	if err != nil {
		return agg{}, err
	}

	flushTimesManager := aggregator.NewFlushTimesManager(
		aggregator.NewFlushTimesManagerOptions().
			SetFlushTimesStore(localKVStore))

	electionManager, err := o.newAggregatorElectionManager(serviceID,
		placementManager, flushTimesManager)
	if err != nil {
		return agg{}, err
	}

	flushManager, flushHandler := o.newAggregatorFlushManagerAndHandler(serviceID,
		placementManager, flushTimesManager, electionManager, instrumentOpts,
		storageFlushConcurrency, pools)

	bufferPastLimits := defaultBufferPastLimits
	if numLimitsCfg := len(cfg.BufferPastLimits); numLimitsCfg > 0 {
		// Allow overrides from config.
		bufferPastLimits = make([]bufferPastLimit, 0, numLimitsCfg)
		for _, limit := range cfg.BufferPastLimits {
			bufferPastLimits = append(bufferPastLimits, bufferPastLimit{
				upperBound: limit.Resolution,
				bufferPast: limit.BufferPast,
			})
		}
	}

	bufferForPastTimedMetricFn := func(tile time.Duration) time.Duration {
		return bufferForPastTimedMetric(bufferPastLimits, tile)
	}

	maxAllowedForwardingDelayFn := func(tile time.Duration, numForwardedTimes int) time.Duration {
		return maxAllowedForwardingDelay(bufferPastLimits, tile, numForwardedTimes)
	}

	// Finally construct all options.
	aggregatorOpts := aggregator.NewOptions().
		SetClockOptions(clockOpts).
		SetInstrumentOptions(instrumentOpts).
		SetDefaultStoragePolicies(nil).
		SetMetricPrefix(nil).
		SetCounterPrefix(nil).
		SetGaugePrefix(nil).
		SetTimerPrefix(nil).
		SetPlacementManager(placementManager).
		SetFlushTimesManager(flushTimesManager).
		SetElectionManager(electionManager).
		SetFlushManager(flushManager).
		SetFlushHandler(flushHandler).
		SetBufferForPastTimedMetricFn(bufferForPastTimedMetricFn).
		SetBufferForFutureTimedMetric(defaultBufferFutureTimedMetric).
		SetMaxAllowedForwardingDelayFn(maxAllowedForwardingDelayFn).
		SetVerboseErrors(defaultVerboseErrors)

	if cfg.EntryTTL != 0 {
		aggregatorOpts = aggregatorOpts.SetEntryTTL(cfg.EntryTTL)
	}

	if cfg.AggregationTypes != nil {
		aggTypeOpts, err := cfg.AggregationTypes.NewOptions(instrumentOpts)
		if err != nil {
			return agg{}, err
		}
		aggregatorOpts = aggregatorOpts.SetAggregationTypesOptions(aggTypeOpts)
	}

	// Set counter elem pool.
	counterElemPoolOpts := cfg.CounterElemPool.NewObjectPoolOptions(
		instrumentOpts.SetMetricsScope(scope.SubScope("counter-elem-pool")),
	)
	counterElemPool := aggregator.NewCounterElemPool(counterElemPoolOpts)
	aggregatorOpts = aggregatorOpts.SetCounterElemPool(counterElemPool)
	counterElemPool.Init(func() *aggregator.CounterElem {
		return aggregator.MustNewCounterElem(
			nil,
			policy.EmptyStoragePolicy,
			aggregation.DefaultTypes,
			applied.DefaultPipeline,
			0,
			aggregator.WithPrefixWithSuffix,
			aggregatorOpts,
		)
	})

	// Set timer elem pool.
	timerElemPoolOpts := cfg.TimerElemPool.NewObjectPoolOptions(
		instrumentOpts.SetMetricsScope(scope.SubScope("timer-elem-pool")),
	)
	timerElemPool := aggregator.NewTimerElemPool(timerElemPoolOpts)
	aggregatorOpts = aggregatorOpts.SetTimerElemPool(timerElemPool)
	timerElemPool.Init(func() *aggregator.TimerElem {
		return aggregator.MustNewTimerElem(
			nil,
			policy.EmptyStoragePolicy,
			aggregation.DefaultTypes,
			applied.DefaultPipeline,
			0,
			aggregator.WithPrefixWithSuffix,
			aggregatorOpts,
		)
	})

	// Set gauge elem pool.
	gaugeElemPoolOpts := cfg.GaugeElemPool.NewObjectPoolOptions(
		instrumentOpts.SetMetricsScope(scope.SubScope("gauge-elem-pool")),
	)
	gaugeElemPool := aggregator.NewGaugeElemPool(gaugeElemPoolOpts)
	aggregatorOpts = aggregatorOpts.SetGaugeElemPool(gaugeElemPool)
	gaugeElemPool.Init(func() *aggregator.GaugeElem {
		return aggregator.MustNewGaugeElem(
			nil,
			policy.EmptyStoragePolicy,
			aggregation.DefaultTypes,
			applied.DefaultPipeline,
			0,
			aggregator.WithPrefixWithSuffix,
			aggregatorOpts,
		)
	})

	adminAggClient := newAggregatorLocalAdminClient()
	aggregatorOpts = aggregatorOpts.SetAdminClient(adminAggClient)

	aggregatorInstance := aggregator.NewAggregator(aggregatorOpts)
	if err := aggregatorInstance.Open(); err != nil {
		return agg{}, err
	}

	// Update the local aggregator client with the active aggregator instance.
	// NB: Can't do this at construction time since needs to be passed as an
	// option to the aggregator constructor.
	adminAggClient.setAggregator(aggregatorInstance)

	// Wait until the aggregator becomes leader so we don't miss datapoints
	deadline := time.Now().Add(openTimeout)
	for {
		if !time.Now().Before(deadline) {
			return agg{}, fmt.Errorf("aggregator not promoted to leader after: %s",
				openTimeout.String())
		}
		if electionManager.ElectionState() == aggregator.LeaderState {
			break
		}
		time.Sleep(10 * time.Millisecond)
	}

	return agg{
		aggregator: aggregatorInstance,
		matcher:    matcher,
		pools:      pools,
	}, nil
}

type aggPools struct {
	tagEncoderPool         serialize.TagEncoderPool
	tagDecoderPool         serialize.TagDecoderPool
	metricTagsIteratorPool serialize.MetricTagsIteratorPool
	metricsAppenderPool    *metricsAppenderPool
}

func (o DownsamplerOptions) newAggregatorPools() aggPools {
	tagEncoderPool := serialize.NewTagEncoderPool(o.TagEncoderOptions,
		o.TagEncoderPoolOptions)
	tagEncoderPool.Init()

	tagDecoderPool := serialize.NewTagDecoderPool(o.TagDecoderOptions,
		o.TagDecoderPoolOptions)
	tagDecoderPool.Init()

	metricTagsIteratorPool := serialize.NewMetricTagsIteratorPool(tagDecoderPool,
		o.TagDecoderPoolOptions)
	metricTagsIteratorPool.Init()

	metricsAppenderPool := newMetricsAppenderPool(o.MetricsAppenderPoolOptions)

	return aggPools{
		tagEncoderPool:         tagEncoderPool,
		tagDecoderPool:         tagDecoderPool,
		metricTagsIteratorPool: metricTagsIteratorPool,
		metricsAppenderPool:    metricsAppenderPool,
	}
}

func (o DownsamplerOptions) newAggregatorRulesOptions(pools aggPools) rules.Options {
	nameTag := defaultMetricNameTagName
	if o.NameTag != "" {
		nameTag = []byte(o.NameTag)
	}

	sortedTagIteratorFn := func(tagPairs []byte) id.SortedTagIterator {
		it := pools.metricTagsIteratorPool.Get()
		it.Reset(tagPairs)
		return it
	}

	tagsFilterOpts := filters.TagsFilterOptions{
		NameTagKey: nameTag,
		NameAndTagsFn: func(id []byte) ([]byte, []byte, error) {
			name, err := resolveEncodedTagsNameTag(id, nameTag)
			if err != nil && err != errNoMetricNameTag {
				return nil, nil, err
			}
			// ID is always the encoded tags for IDs in the downsampler
			tags := id
			return name, tags, nil
		},
		SortedTagIteratorFn: sortedTagIteratorFn,
	}

	isRollupIDFn := func(name []byte, tags []byte) bool {
		return isRollupID(tags, pools.metricTagsIteratorPool)
	}

	newRollupIDProviderPool := newRollupIDProviderPool(pools.tagEncoderPool,
		o.TagEncoderPoolOptions, ident.BytesID(nameTag))
	newRollupIDProviderPool.Init()

	newRollupIDFn := func(newName []byte, tagPairs []id.TagPair) []byte {
		rollupIDProvider := newRollupIDProviderPool.Get()
		id, err := rollupIDProvider.provide(newName, tagPairs)
		if err != nil {
			panic(err) // Encoding should never fail
		}
		rollupIDProvider.finalize()
		return id
	}

	return rules.NewOptions().
		SetTagsFilterOptions(tagsFilterOpts).
		SetNewRollupIDFn(newRollupIDFn).
		SetIsRollupIDFn(isRollupIDFn)
}

func (o DownsamplerOptions) newAggregatorMatcher(
	opts matcher.Options,
	capacity int,
) (matcher.Matcher, error) {
	var matcherCache cache.Cache
	if capacity > 0 {
		scope := opts.InstrumentOptions().MetricsScope().SubScope("matcher-cache")
		instrumentOpts := opts.InstrumentOptions().
			SetMetricsScope(scope)
		cacheOpts := cache.NewOptions().
			SetCapacity(capacity).
			SetClockOptions(opts.ClockOptions()).
			SetInstrumentOptions(instrumentOpts)
		matcherCache = cache.NewCache(cacheOpts)
	}

	return matcher.NewMatcher(matcherCache, opts)
}

func (o DownsamplerOptions) newAggregatorPlacementManager(
	serviceID services.ServiceID,
	localKVStore kv.Store,
) (aggregator.PlacementManager, error) {
	instance := placement.NewInstance().
		SetID(instanceID).
		SetWeight(1).
		SetEndpoint(instanceID)

	placementOpts := placement.NewOptions().
		SetIsStaged(true).
		SetShardStateMode(placement.StableShardStateOnly)

	placementSvc := placementservice.NewPlacementService(
		placementstorage.NewPlacementStorage(localKVStore, placementKVKey, placementOpts),
		placementservice.WithPlacementOptions(placementOpts))

	_, err := placementSvc.BuildInitialPlacement([]placement.Instance{instance}, numShards,
		replicationFactor)
	if err != nil {
		return nil, err
	}

	placementWatcherOpts := placement.NewStagedPlacementWatcherOptions().
		SetStagedPlacementKey(placementKVKey).
		SetStagedPlacementStore(localKVStore)
	placementWatcher := placement.NewStagedPlacementWatcher(placementWatcherOpts)
	placementManagerOpts := aggregator.NewPlacementManagerOptions().
		SetInstanceID(instanceID).
		SetStagedPlacementWatcher(placementWatcher)

	return aggregator.NewPlacementManager(placementManagerOpts), nil
}

func (o DownsamplerOptions) newAggregatorElectionManager(
	serviceID services.ServiceID,
	placementManager aggregator.PlacementManager,
	flushTimesManager aggregator.FlushTimesManager,
) (aggregator.ElectionManager, error) {
	leaderValue := instanceID
	campaignOpts, err := services.NewCampaignOptions()
	if err != nil {
		return nil, err
	}

	campaignOpts = campaignOpts.SetLeaderValue(leaderValue)

	leaderService := newLocalLeaderService(serviceID)

	electionManagerOpts := aggregator.NewElectionManagerOptions().
		SetCampaignOptions(campaignOpts).
		SetLeaderService(leaderService).
		SetPlacementManager(placementManager).
		SetFlushTimesManager(flushTimesManager)

	return aggregator.NewElectionManager(electionManagerOpts), nil
}

func (o DownsamplerOptions) newAggregatorFlushManagerAndHandler(
	serviceID services.ServiceID,
	placementManager aggregator.PlacementManager,
	flushTimesManager aggregator.FlushTimesManager,
	electionManager aggregator.ElectionManager,
	instrumentOpts instrument.Options,
	storageFlushConcurrency int,
	pools aggPools,
) (aggregator.FlushManager, handler.Handler) {
	flushManagerOpts := aggregator.NewFlushManagerOptions().
		SetPlacementManager(placementManager).
		SetFlushTimesManager(flushTimesManager).
		SetElectionManager(electionManager).
		SetJitterEnabled(false)
	flushManager := aggregator.NewFlushManager(flushManagerOpts)

	flushWorkers := xsync.NewWorkerPool(storageFlushConcurrency)
	flushWorkers.Init()
	handler := newDownsamplerFlushHandler(o.Storage, pools.metricTagsIteratorPool,
		flushWorkers, o.TagOptions, instrumentOpts)

	return flushManager, handler
}

// Force the local aggregator client to implement client.Client.
var _ client.AdminClient = (*aggregatorLocalAdminClient)(nil)

type aggregatorLocalAdminClient struct {
	agg aggregator.Aggregator
}

func newAggregatorLocalAdminClient() *aggregatorLocalAdminClient {
	return &aggregatorLocalAdminClient{}
}

func (c *aggregatorLocalAdminClient) setAggregator(agg aggregator.Aggregator) {
	c.agg = agg
}

// Init initializes the client.
func (c *aggregatorLocalAdminClient) Init() error {
	return fmt.Errorf("always initialized")
}

// WriteUntimedCounter writes untimed counter metrics.
func (c *aggregatorLocalAdminClient) WriteUntimedCounter(
	counter unaggregated.Counter,
	metadatas metadata.StagedMetadatas,
) error {
	return c.agg.AddUntimed(counter.ToUnion(), metadatas)
}

// WriteUntimedBatchTimer writes untimed batch timer metrics.
func (c *aggregatorLocalAdminClient) WriteUntimedBatchTimer(
	batchTimer unaggregated.BatchTimer,
	metadatas metadata.StagedMetadatas,
) error {
	return c.agg.AddUntimed(batchTimer.ToUnion(), metadatas)
}

// WriteUntimedGauge writes untimed gauge metrics.
func (c *aggregatorLocalAdminClient) WriteUntimedGauge(
	gauge unaggregated.Gauge,
	metadatas metadata.StagedMetadatas,
) error {
	return c.agg.AddUntimed(gauge.ToUnion(), metadatas)
}

// WriteTimed writes timed metrics.
func (c *aggregatorLocalAdminClient) WriteTimed(
	metric aggregated.Metric,
	metadata metadata.TimedMetadata,
) error {
	return c.agg.AddTimed(metric, metadata)
}

// WriteTimedWithStagedMetadatas writes timed metrics with staged metadatas.
func (c *aggregatorLocalAdminClient) WriteTimedWithStagedMetadatas(
	metric aggregated.Metric,
	metadatas metadata.StagedMetadatas,
) error {
	return c.agg.AddTimedWithStagedMetadatas(metric, metadatas)
}

// WriteForwarded writes forwarded metrics.
func (c *aggregatorLocalAdminClient) WriteForwarded(
	metric aggregated.ForwardedMetric,
	metadata metadata.ForwardMetadata,
) error {
	return c.agg.AddForwarded(metric, metadata)
}

// WritePassthrough writes passthrough metrics.
func (c *aggregatorLocalAdminClient) WritePassthrough(
	metric aggregated.Metric,
	storagePolicy policy.StoragePolicy,
) error {
	return c.agg.AddPassthrough(metric, storagePolicy)
}

// Flush flushes any remaining data buffered by the client.
func (c *aggregatorLocalAdminClient) Flush() error {
	return nil
}

// Close closes the client.
func (c *aggregatorLocalAdminClient) Close() error {
	return nil
}

type bufferPastLimit struct {
	upperBound time.Duration
	bufferPast time.Duration
}

var (
	defaultBufferPastLimits = []bufferPastLimit{
		{upperBound: 0, bufferPast: 15 * time.Second},
		{upperBound: 30 * time.Second, bufferPast: 30 * time.Second},
		{upperBound: time.Minute, bufferPast: time.Minute},
		{upperBound: 2 * time.Minute, bufferPast: 2 * time.Minute},
	}
)

func bufferForPastTimedMetric(
	limits []bufferPastLimit,
	tile time.Duration,
) time.Duration {
	bufferPast := limits[0].bufferPast
	for _, limit := range limits {
		if tile < limit.upperBound {
			return bufferPast
		}
		bufferPast = limit.bufferPast
	}
	return bufferPast
}

func maxAllowedForwardingDelay(
	limits []bufferPastLimit,
	tile time.Duration,
	numForwardedTimes int,
) time.Duration {
	resolutionForwardDelay := tile * time.Duration(numForwardedTimes)
	bufferPast := limits[0].bufferPast
	for _, limit := range limits {
		if tile < limit.upperBound {
			return bufferPast + resolutionForwardDelay
		}
		bufferPast = limit.bufferPast
	}
	return bufferPast + resolutionForwardDelay
}<|MERGE_RESOLUTION|>--- conflicted
+++ resolved
@@ -654,10 +654,6 @@
 		scope                   = instrumentOpts.MetricsScope()
 		logger                  = instrumentOpts.Logger()
 		openTimeout             = defaultOpenTimeout
-<<<<<<< HEAD
-		m3PrefixFilter          = false
-=======
->>>>>>> e0bc12ae
 		namespaceTag            = defaultNamespaceTag
 	)
 	if o.StorageFlushConcurrency > 0 {
