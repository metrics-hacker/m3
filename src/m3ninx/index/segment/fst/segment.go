--- conflicted
+++ resolved
@@ -506,7 +506,6 @@
 	return i.postingsIter, nil
 }
 
-<<<<<<< HEAD
 func (r *fsSegment) unmarshalReadOnlyBitmapNotClosedMaybeFinalizedWithLock(
 	b *roaring.ReadOnlyBitmap,
 	offset uint64,
@@ -514,30 +513,6 @@
 ) error {
 	if r.finalized {
 		return errReaderFinalized
-=======
-func (i *termsIterable) fieldsNotClosedMaybeFinalizedWithRLock() (sgmt.FieldsPostingsListIterator, error) {
-	// NB(r): Not closed, but could be finalized (i.e. closed segment reader)
-	// calling match field after this segment is finalized.
-	if i.r.finalized {
-		return nil, errReaderFinalized
-	}
-
-	i.fieldsIter.reset(fstTermsIterOpts{
-		seg:         i.r,
-		fst:         i.r.fieldsFST,
-		finalizeFST: false,
-		fieldsFST:   true,
-	})
-	i.postingsIter.reset(i.r, i.fieldsIter)
-	return i.postingsIter, nil
-}
-
-func (r *fsSegment) UnmarshalPostingsListBitmap(b *pilosaroaring.Bitmap, offset uint64) error {
-	r.RLock()
-	defer r.RUnlock()
-	if r.closed {
-		return errReaderClosed
->>>>>>> 090f71df
 	}
 
 	var postingsBytes []byte
@@ -1149,17 +1124,6 @@
 	return sr.fsSegment.fieldsFST.Contains(field)
 }
 
-func (sr *fsSegmentReader) FieldsPostingsList() (sgmt.FieldsPostingsListIterator, error) {
-	if sr.closed {
-		return nil, errReaderClosed
-	}
-	fieldsIterable := newTermsIterable(sr.fsSegment)
-	sr.fsSegment.RLock()
-	iter, err := fieldsIterable.fieldsNotClosedMaybeFinalizedWithRLock()
-	sr.fsSegment.RUnlock()
-	return iter, err
-}
-
 func (sr *fsSegmentReader) Terms(field []byte) (sgmt.TermsIterator, error) {
 	if sr.closed {
 		return nil, errReaderClosed
