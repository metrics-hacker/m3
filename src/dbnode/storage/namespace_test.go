// Copyright (c) 2016 Uber Technologies, Inc.
//
// Permission is hereby granted, free of charge, to any person obtaining a copy
// of this software and associated documentation files (the "Software"), to deal
// in the Software without restriction, including without limitation the rights
// to use, copy, modify, merge, publish, distribute, sublicense, and/or sell
// copies of the Software, and to permit persons to whom the Software is
// furnished to do so, subject to the following conditions:
//
// The above copyright notice and this permission notice shall be included in
// all copies or substantial portions of the Software.
//
// THE SOFTWARE IS PROVIDED "AS IS", WITHOUT WARRANTY OF ANY KIND, EXPRESS OR
// IMPLIED, INCLUDING BUT NOT LIMITED TO THE WARRANTIES OF MERCHANTABILITY,
// FITNESS FOR A PARTICULAR PURPOSE AND NONINFRINGEMENT. IN NO EVENT SHALL THE
// AUTHORS OR COPYRIGHT HOLDERS BE LIABLE FOR ANY CLAIM, DAMAGES OR OTHER
// LIABILITY, WHETHER IN AN ACTION OF CONTRACT, TORT OR OTHERWISE, ARISING FROM,
// OUT OF OR IN CONNECTION WITH THE SOFTWARE OR THE USE OR OTHER DEALINGS IN
// THE SOFTWARE.

package storage

import (
	stdlibctx "context"
	"errors"
	"fmt"
	"sync"
	"testing"
	"time"

	"github.com/m3db/m3/src/cluster/shard"
	"github.com/m3db/m3/src/dbnode/namespace"
	"github.com/m3db/m3/src/dbnode/persist/fs"
	"github.com/m3db/m3/src/dbnode/retention"
	"github.com/m3db/m3/src/dbnode/runtime"
	"github.com/m3db/m3/src/dbnode/sharding"
	"github.com/m3db/m3/src/dbnode/storage/bootstrap"
	"github.com/m3db/m3/src/dbnode/storage/bootstrap/result"
	"github.com/m3db/m3/src/dbnode/storage/index"
	"github.com/m3db/m3/src/dbnode/storage/repair"
	"github.com/m3db/m3/src/dbnode/storage/series"
	"github.com/m3db/m3/src/dbnode/tracepoint"
	xmetrics "github.com/m3db/m3/src/dbnode/x/metrics"
	xidx "github.com/m3db/m3/src/m3ninx/idx"
	"github.com/m3db/m3/src/x/context"
	xerrors "github.com/m3db/m3/src/x/errors"
	"github.com/m3db/m3/src/x/ident"
	xtest "github.com/m3db/m3/src/x/test"
	xtime "github.com/m3db/m3/src/x/time"

	"github.com/fortytw2/leaktest"
	"github.com/golang/mock/gomock"
	opentracing "github.com/opentracing/opentracing-go"
	"github.com/opentracing/opentracing-go/mocktracer"
	"github.com/stretchr/testify/assert"
	"github.com/stretchr/testify/require"
	"github.com/uber-go/tally"
)

var (
	testShardIDs = sharding.NewShards([]uint32{0, 1}, shard.Available)
)

type closerFn func()

func newTestNamespace(t *testing.T) (*dbNamespace, closerFn) {
	return newTestNamespaceWithIDOpts(t, defaultTestNs1ID, defaultTestNs1Opts)
}

func newTestNamespaceMetadata(t *testing.T) namespace.Metadata {
	return newTestNamespaceMetadataWithIDOpts(t, defaultTestNs1ID, defaultTestNs1Opts)
}

func newTestNamespaceMetadataWithIDOpts(
	t *testing.T,
	nsID ident.ID,
	opts namespace.Options,
) namespace.Metadata {
	metadata, err := namespace.NewMetadata(nsID, opts)
	require.NoError(t, err)
	return metadata
}

func newTestNamespaceWithIDOpts(
	t *testing.T,
	nsID ident.ID,
	opts namespace.Options,
) (*dbNamespace, closerFn) {
	metadata := newTestNamespaceMetadataWithIDOpts(t, nsID, opts)
	hashFn := func(identifier ident.ID) uint32 { return testShardIDs[0].ID() }
	shardSet, err := sharding.NewShardSet(testShardIDs, hashFn)
	require.NoError(t, err)
	dopts := DefaultTestOptions().SetRuntimeOptionsManager(runtime.NewOptionsManager())
	ns, err := newDatabaseNamespace(metadata, shardSet, nil, nil, nil, dopts)
	require.NoError(t, err)
	closer := dopts.RuntimeOptionsManager().Close
	return ns.(*dbNamespace), closer
}

func newTestNamespaceWithOpts(
	t *testing.T,
	dopts Options,
) (*dbNamespace, closerFn) {
	nsID, opts := defaultTestNs1ID, defaultTestNs1Opts
	metadata := newTestNamespaceMetadataWithIDOpts(t, nsID, opts)
	hashFn := func(identifier ident.ID) uint32 { return testShardIDs[0].ID() }
	shardSet, err := sharding.NewShardSet(testShardIDs, hashFn)
	require.NoError(t, err)
	ns, err := newDatabaseNamespace(metadata, shardSet, nil, nil, nil, dopts)
	require.NoError(t, err)
	closer := dopts.RuntimeOptionsManager().Close
	return ns.(*dbNamespace), closer
}

func newTestNamespaceWithIndex(
	t *testing.T,
	index NamespaceIndex,
) (*dbNamespace, closerFn) {
	ns, closer := newTestNamespace(t)
	if index != nil {
		ns.reverseIndex = index
	}
	return ns, closer
}

func newTestNamespaceWithTruncateType(
	t *testing.T,
	index NamespaceIndex,
	truncateType series.TruncateType,
) (*dbNamespace, closerFn) {
	opts := DefaultTestOptions().
		SetRuntimeOptionsManager(runtime.NewOptionsManager()).
		SetTruncateType(truncateType)

	ns, closer := newTestNamespaceWithOpts(t, opts)
	ns.reverseIndex = index
	return ns, closer
}

func TestNamespaceName(t *testing.T) {
	ns, closer := newTestNamespace(t)
	defer closer()
	require.True(t, defaultTestNs1ID.Equal(ns.ID()))
}

func TestNamespaceTick(t *testing.T) {
	ctrl := gomock.NewController(t)
	defer ctrl.Finish()

	ns, closer := newTestNamespace(t)
	defer closer()
	for i := range testShardIDs {
		shard := NewMockdatabaseShard(ctrl)
		shard.EXPECT().Tick(context.NewNoOpCanncellable(), gomock.Any(), gomock.Any()).Return(tickResult{}, nil)
		ns.shards[testShardIDs[i].ID()] = shard
	}

	// Only asserting the expected methods are called
	require.NoError(t, ns.Tick(context.NewNoOpCanncellable(), time.Now()))
}

func TestNamespaceTickError(t *testing.T) {
	ctrl := gomock.NewController(t)
	defer ctrl.Finish()

	fakeErr := errors.New("fake error")
	ns, closer := newTestNamespace(t)
	defer closer()

	for i := range testShardIDs {
		shard := NewMockdatabaseShard(ctrl)
		if i == 0 {
			shard.EXPECT().Tick(context.NewNoOpCanncellable(), gomock.Any(), gomock.Any()).Return(tickResult{}, fakeErr)
		} else {
			shard.EXPECT().Tick(context.NewNoOpCanncellable(), gomock.Any(), gomock.Any()).Return(tickResult{}, nil)
		}
		ns.shards[testShardIDs[i].ID()] = shard
	}

	err := ns.Tick(context.NewNoOpCanncellable(), time.Now())
	require.NotNil(t, err)
	require.Equal(t, fakeErr.Error(), err.Error())
}

func TestNamespaceWriteShardNotOwned(t *testing.T) {
	ctx := context.NewContext()
	defer ctx.Close()

	ns, closer := newTestNamespace(t)
	defer closer()
	for i := range ns.shards {
		ns.shards[i] = nil
	}
	now := time.Now()
	seriesWrite, err := ns.Write(ctx, ident.StringID("foo"), now, 0.0, xtime.Second, nil)
	require.Error(t, err)
	require.True(t, xerrors.IsRetryableError(err))
	require.Equal(t, "not responsible for shard 0", err.Error())
	require.False(t, seriesWrite.WasWritten)
}

func TestNamespaceWriteShardOwned(t *testing.T) {
	ctrl := gomock.NewController(t)
	defer ctrl.Finish()

	ctx := context.NewContext()
	defer ctx.Close()

	id := ident.StringID("foo")
	now := time.Now()
	val := 0.0
	unit := xtime.Second
	ant := []byte(nil)

	truncateTypes := []series.TruncateType{series.TypeBlock, series.TypeNone}
	for _, truncateType := range truncateTypes {
		ns, closer := newTestNamespaceWithTruncateType(t, nil, truncateType)
		defer closer()
		shard := NewMockdatabaseShard(ctrl)
		opts := series.WriteOptions{
			TruncateType: truncateType,
		}
		shard.EXPECT().Write(ctx, id, now, val, unit, ant, opts).
			Return(SeriesWrite{WasWritten: true}, nil).Times(1)
		shard.EXPECT().Write(ctx, id, now, val, unit, ant, opts).
			Return(SeriesWrite{WasWritten: false}, nil).Times(1)

		ns.shards[testShardIDs[0].ID()] = shard

		seriesWrite, err := ns.Write(ctx, id, now, val, unit, ant)
		require.NoError(t, err)
		require.True(t, seriesWrite.WasWritten)

		seriesWrite, err = ns.Write(ctx, id, now, val, unit, ant)
		require.NoError(t, err)
		require.False(t, seriesWrite.WasWritten)
	}
}

func TestNamespaceReadEncodedShardNotOwned(t *testing.T) {
	ctx := context.NewContext()
	defer ctx.Close()

	ns, closer := newTestNamespace(t)
	defer closer()

	for i := range ns.shards {
		ns.shards[i] = nil
	}
	_, err := ns.ReadEncoded(ctx, ident.StringID("foo"), time.Now(), time.Now())
	require.Error(t, err)
}

func TestNamespaceReadEncodedShardOwned(t *testing.T) {
	ctrl := gomock.NewController(t)
	defer ctrl.Finish()

	ctx := context.NewContext()
	defer ctx.Close()

	id := ident.StringID("foo")
	start := time.Now()
	end := time.Now().Add(time.Second)

	ns, closer := newTestNamespace(t)
	defer closer()

	shard := NewMockdatabaseShard(ctrl)
	shard.EXPECT().ReadEncoded(ctx, id, start, end, gomock.Any()).Return(nil, nil)
	ns.shards[testShardIDs[0].ID()] = shard

	shard.EXPECT().IsBootstrapped().Return(true)
	_, err := ns.ReadEncoded(ctx, id, start, end)
	require.NoError(t, err)

	shard.EXPECT().IsBootstrapped().Return(false)
	_, err = ns.ReadEncoded(ctx, id, start, end)
	require.Error(t, err)
	require.True(t, xerrors.IsRetryableError(err))
	require.Equal(t, errShardNotBootstrappedToRead, xerrors.GetInnerRetryableError(err))
}

func TestNamespaceFetchBlocksShardNotOwned(t *testing.T) {
	ctx := context.NewContext()
	defer ctx.Close()

	ns, closer := newTestNamespace(t)
	defer closer()

	for i := range ns.shards {
		ns.shards[i] = nil
	}
	_, err := ns.FetchBlocks(ctx, testShardIDs[0].ID(), ident.StringID("foo"), nil)
	require.True(t, xerrors.IsRetryableError(err))
	require.Equal(t, "not responsible for shard 0", err.Error())
}

func TestNamespaceFetchBlocksShardOwned(t *testing.T) {
	ctrl := gomock.NewController(t)
	defer ctrl.Finish()

	ctx := context.NewContext()
	defer ctx.Close()

	ns, closer := newTestNamespace(t)
	defer closer()
	shard := NewMockdatabaseShard(ctrl)
	shard.EXPECT().FetchBlocks(ctx, ident.NewIDMatcher("foo"), nil, gomock.Any()).Return(nil, nil)
	ns.shards[testShardIDs[0].ID()] = shard

	shard.EXPECT().IsBootstrapped().Return(true)
	res, err := ns.FetchBlocks(ctx, testShardIDs[0].ID(), ident.StringID("foo"), nil)
	require.NoError(t, err)
	require.Nil(t, res)

	shard.EXPECT().IsBootstrapped().Return(false)
	_, err = ns.FetchBlocks(ctx, testShardIDs[0].ID(), ident.StringID("foo"), nil)
	require.Error(t, err)
	require.True(t, xerrors.IsRetryableError(err))
	require.Equal(t, errShardNotBootstrappedToRead, xerrors.GetInnerRetryableError(err))
}

func TestNamespaceBootstrapBootstrapping(t *testing.T) {
	ns, closer := newTestNamespace(t)
	defer closer()

	ns.bootstrapState = Bootstrapping

	ctx := context.NewContext()
	defer ctx.Close()

	err := ns.Bootstrap(ctx, bootstrap.NamespaceResult{})
	require.Equal(t, errNamespaceIsBootstrapping, err)
}

func TestNamespaceBootstrapDontNeedBootstrap(t *testing.T) {
	ns, closer := newTestNamespaceWithIDOpts(t, defaultTestNs1ID,
		namespace.NewOptions().SetBootstrapEnabled(false))
	defer closer()

	ctx := context.NewContext()
	defer ctx.Close()

	require.NoError(t, ns.Bootstrap(ctx, bootstrap.NamespaceResult{}))
	require.Equal(t, Bootstrapped, ns.bootstrapState)
}

func TestNamespaceBootstrapAllShards(t *testing.T) {
	ctrl := xtest.NewController(t)
	defer ctrl.Finish()

	ns, closer := newTestNamespace(t)
	defer closer()

	errs := []error{nil, errors.New("foo")}
	shardIDs := make([]uint32, 0, len(errs))
	for i := range errs {
		shardID := uint32(i)
		shard := NewMockdatabaseShard(ctrl)
		shard.EXPECT().IsBootstrapped().Return(false)
		shard.EXPECT().ID().Return(shardID)
		shard.EXPECT().Bootstrap(gomock.Any()).Return(errs[i])
		ns.shards[testShardIDs[i].ID()] = shard
		shardIDs = append(shardIDs, shardID)
	}

	nsResult := bootstrap.NamespaceResult{
		DataResult: result.NewDataBootstrapResult(),
		Shards:     shardIDs,
	}

	ctx := context.NewContext()
	defer ctx.Close()

	require.Equal(t, "foo", ns.Bootstrap(ctx, nsResult).Error())
	require.Equal(t, BootstrapNotStarted, ns.bootstrapState)
}

func TestNamespaceBootstrapOnlyNonBootstrappedShards(t *testing.T) {
	ctrl := xtest.NewController(t)
	defer ctrl.Finish()

	var (
		needsBootstrap, alreadyBootstrapped []shard.Shard
		needsBootstrapShardIDs              []uint32
	)
	for i, shard := range testShardIDs {
		if i%2 == 0 {
			needsBootstrap = append(needsBootstrap, shard)
			needsBootstrapShardIDs = append(needsBootstrapShardIDs, shard.ID())
		} else {
			alreadyBootstrapped = append(alreadyBootstrapped, shard)
		}
	}

	require.True(t, len(needsBootstrap) > 0)
	require.True(t, len(alreadyBootstrapped) > 0)

	ns, closer := newTestNamespace(t)
	defer closer()

	shardIDs := make([]uint32, 0, len(needsBootstrap))
	for _, testShard := range needsBootstrap {
		shard := NewMockdatabaseShard(ctrl)
		shard.EXPECT().IsBootstrapped().Return(false)
		shard.EXPECT().ID().Return(testShard.ID())
		shard.EXPECT().Bootstrap(gomock.Any()).Return(nil)
		ns.shards[testShard.ID()] = shard
		shardIDs = append(shardIDs, testShard.ID())
	}

	for _, testShard := range alreadyBootstrapped {
		shard := NewMockdatabaseShard(ctrl)
		shard.EXPECT().IsBootstrapped().Return(true)
		shard.EXPECT().ID().Return(testShard.ID())
		ns.shards[testShard.ID()] = shard
		shardIDs = append(shardIDs, testShard.ID())
	}

	nsResult := bootstrap.NamespaceResult{
		DataResult: result.NewDataBootstrapResult(),
		Shards:     shardIDs,
	}

	ctx := context.NewContext()
	defer ctx.Close()

	require.Error(t, ns.Bootstrap(ctx, nsResult))
	require.Equal(t, BootstrapNotStarted, ns.bootstrapState)
}

func TestNamespaceFlushNotBootstrapped(t *testing.T) {
	ns, closer := newTestNamespace(t)
	defer closer()
	require.Equal(t, errNamespaceNotBootstrapped, ns.WarmFlush(time.Now(), nil))
	require.Equal(t, errNamespaceNotBootstrapped, ns.ColdFlush(nil))
}

func TestNamespaceFlushDontNeedFlush(t *testing.T) {
	ns, close := newTestNamespaceWithIDOpts(t, defaultTestNs1ID,
		namespace.NewOptions().SetFlushEnabled(false))
	defer close()

	ns.bootstrapState = Bootstrapped
	require.NoError(t, ns.WarmFlush(time.Now(), nil))
	require.NoError(t, ns.ColdFlush(nil))
}

func TestNamespaceFlushSkipFlushed(t *testing.T) {
	ctrl := gomock.NewController(t)
	defer ctrl.Finish()

	ctx := context.NewContext()
	defer ctx.Close()

	ns, closer := newTestNamespace(t)
	defer closer()

	ns.bootstrapState = Bootstrapped
	blockStart := time.Now().Truncate(ns.Options().RetentionOptions().BlockSize())

	states := []fileOpState{
		{WarmStatus: fileOpNotStarted},
		{WarmStatus: fileOpSuccess},
	}
	for i, s := range states {
		shard := NewMockdatabaseShard(ctrl)
		shard.EXPECT().IsBootstrapped().Return(true).AnyTimes()
		shard.EXPECT().FlushState(blockStart).Return(s, nil)
		if s.WarmStatus != fileOpSuccess {
			shard.EXPECT().WarmFlush(blockStart, gomock.Any(), gomock.Any()).Return(nil)
		}
		ns.shards[testShardIDs[i].ID()] = shard
	}

	require.NoError(t, ns.WarmFlush(blockStart, nil))
}

func TestNamespaceFlushSkipShardNotBootstrapped(t *testing.T) {
	ctrl := gomock.NewController(t)
	defer ctrl.Finish()

	ctx := context.NewContext()
	defer ctx.Close()

	ns, closer := newTestNamespace(t)
	defer closer()

	ns.bootstrapState = Bootstrapped
	blockStart := time.Now().Truncate(ns.Options().RetentionOptions().BlockSize())

	shard := NewMockdatabaseShard(ctrl)
	shard.EXPECT().ID().Return(testShardIDs[0].ID()).AnyTimes()
	shard.EXPECT().IsBootstrapped().Return(false)
	ns.shards[testShardIDs[0].ID()] = shard

	require.NoError(t, ns.WarmFlush(blockStart, nil))
}

type snapshotTestCase struct {
	isSnapshotting                bool
	expectSnapshot                bool
	shardBootstrapStateBeforeTick BootstrapState
	lastSnapshotTime              func(blockStart time.Time, blockSize time.Duration) time.Time
	shardSnapshotErr              error
}

func TestNamespaceSnapshotNotBootstrapped(t *testing.T) {
	ctrl := gomock.NewController(t)
	defer ctrl.Finish()

	ctx := context.NewContext()
	defer ctx.Close()

	ns, close := newTestNamespace(t)
	defer close()

	ns.bootstrapState = Bootstrapping

	blockSize := ns.Options().RetentionOptions().BlockSize()
	blockStart := time.Now().Truncate(blockSize)
	require.Equal(t, errNamespaceNotBootstrapped, ns.Snapshot(blockStart, blockStart, nil))
}

func TestNamespaceSnapshotAllShardsSuccess(t *testing.T) {
	shardMethodResults := []snapshotTestCase{
		snapshotTestCase{
			isSnapshotting:                false,
			expectSnapshot:                true,
			shardBootstrapStateBeforeTick: Bootstrapped,
			shardSnapshotErr:              nil,
		},
		snapshotTestCase{
			isSnapshotting:                false,
			expectSnapshot:                true,
			shardBootstrapStateBeforeTick: Bootstrapped,
			shardSnapshotErr:              nil,
		},
	}
	require.NoError(t, testSnapshotWithShardSnapshotErrs(t, shardMethodResults))
}

func TestNamespaceSnapshotShardError(t *testing.T) {
	shardMethodResults := []snapshotTestCase{
		snapshotTestCase{
			isSnapshotting:                false,
			expectSnapshot:                true,
			shardBootstrapStateBeforeTick: Bootstrapped,
			shardSnapshotErr:              nil,
		},
		snapshotTestCase{
			isSnapshotting:                false,
			expectSnapshot:                true,
			shardBootstrapStateBeforeTick: Bootstrapped,
			shardSnapshotErr:              errors.New("err"),
		},
	}
	require.Error(t, testSnapshotWithShardSnapshotErrs(t, shardMethodResults))
}

func testSnapshotWithShardSnapshotErrs(t *testing.T, shardMethodResults []snapshotTestCase) error {
	ctrl := gomock.NewController(t)
	defer ctrl.Finish()

	ctx := context.NewContext()
	defer ctx.Close()

	ns, closer := newTestNamespaceWithIDOpts(t, defaultTestNs1ID,
		namespace.NewOptions().SetSnapshotEnabled(true))
	defer closer()
	ns.bootstrapState = Bootstrapped
	now := time.Now()
	ns.nowFn = func() time.Time {
		return now
	}

	var (
		shardBootstrapStates = ShardBootstrapStates{}
		blockSize            = ns.Options().RetentionOptions().BlockSize()
		blockStart           = now.Truncate(blockSize)
	)

	for i, tc := range shardMethodResults {
		shard := NewMockdatabaseShard(ctrl)
		shardID := uint32(i)
		shard.EXPECT().ID().Return(uint32(i)).AnyTimes()
		if tc.expectSnapshot {
			shard.EXPECT().Snapshot(blockStart, now, gomock.Any(), gomock.Any()).Return(tc.shardSnapshotErr)
		}
		ns.shards[testShardIDs[i].ID()] = shard
		shardBootstrapStates[shardID] = tc.shardBootstrapStateBeforeTick
	}

	return ns.Snapshot(blockStart, now, nil)
}

func TestNamespaceTruncate(t *testing.T) {
	ctrl := gomock.NewController(t)
	defer ctrl.Finish()

	ns, closer := newTestNamespace(t)
	defer closer()
	for _, shard := range testShardIDs {
		mockShard := NewMockdatabaseShard(ctrl)
		mockShard.EXPECT().NumSeries().Return(int64(shard.ID()))
		mockShard.EXPECT().ID().Return(shard.ID())
		ns.shards[shard.ID()] = mockShard
	}

	res, err := ns.Truncate()
	require.NoError(t, err)
	require.Equal(t, int64(1), res)
	require.NotNil(t, ns.shards[testShardIDs[0].ID()])
	require.True(t, ns.shards[testShardIDs[0].ID()].IsBootstrapped())
}

func TestNamespaceRepair(t *testing.T) {
	ctrl := gomock.NewController(t)
	defer ctrl.Finish()

	ns, closer := newTestNamespaceWithIDOpts(t, defaultTestNs1ID,
		namespace.NewOptions().SetRepairEnabled(true))
	defer closer()
	now := time.Now()
	repairTimeRange := xtime.Range{Start: now, End: now.Add(time.Hour)}
	opts := repair.NewOptions().SetRepairThrottle(time.Duration(0))
	repairer := NewMockdatabaseShardRepairer(ctrl)
	repairer.EXPECT().Options().Return(opts).AnyTimes()

	errs := []error{nil, errors.New("foo")}
	for i := range errs {
		shard := NewMockdatabaseShard(ctrl)
		var res repair.MetadataComparisonResult
		if errs[i] == nil {
			res = repair.MetadataComparisonResult{
				NumSeries:           1,
				NumBlocks:           2,
				SizeDifferences:     repair.NewReplicaSeriesMetadata(),
				ChecksumDifferences: repair.NewReplicaSeriesMetadata(),
			}
		}
		shard.EXPECT().
			Repair(gomock.Any(), gomock.Any(), gomock.Any(), repairTimeRange, repairer).
			Return(res, errs[i])
		ns.shards[testShardIDs[i].ID()] = shard
	}

	require.Equal(t, "foo", ns.Repair(repairer, repairTimeRange).Error())
}

func TestNamespaceShardAt(t *testing.T) {
	ctrl := gomock.NewController(t)
	defer ctrl.Finish()

	ns, closer := newTestNamespace(t)
	defer closer()

	s0 := NewMockdatabaseShard(ctrl)
	s0.EXPECT().IsBootstrapped().Return(true)
	ns.shards[0] = s0

	s1 := NewMockdatabaseShard(ctrl)
	s1.EXPECT().IsBootstrapped().Return(false)
	ns.shards[1] = s1

	_, _, err := ns.readableShardAt(0)
	require.NoError(t, err)
	_, _, err = ns.readableShardAt(1)
	require.Error(t, err)
	require.True(t, xerrors.IsRetryableError(err))
	require.Equal(t, errShardNotBootstrappedToRead.Error(), err.Error())
	_, _, err = ns.readableShardAt(2)
	require.Error(t, err)
	require.True(t, xerrors.IsRetryableError(err))
	require.Equal(t, "not responsible for shard 2", err.Error())
}

func TestNamespaceAssignShardSet(t *testing.T) {
	ctrl := gomock.NewController(t)
	defer ctrl.Finish()

	shards := sharding.NewShards([]uint32{0, 1, 2, 3, 4}, shard.Available)
	prevAssignment := shard.NewShards([]shard.Shard{shards[0], shards[2], shards[3]})
	nextAssignment := shard.NewShards([]shard.Shard{shards[0], shards[4]})
	closing := shard.NewShards([]shard.Shard{shards[2], shards[3]})
	closingErrors := shard.NewShards([]shard.Shard{shards[3]})
	adding := shard.NewShards([]shard.Shard{shards[4]})

	metadata, err := namespace.NewMetadata(defaultTestNs1ID, namespace.NewOptions())
	require.NoError(t, err)
	hashFn := func(identifier ident.ID) uint32 { return shards[0].ID() }
	shardSet, err := sharding.NewShardSet(prevAssignment.All(), hashFn)
	require.NoError(t, err)
	dopts := DefaultTestOptions()

	reporter := xmetrics.NewTestStatsReporter(xmetrics.NewTestStatsReporterOptions())
	scope, closer := tally.NewRootScope(tally.ScopeOptions{Reporter: reporter}, time.Millisecond)
	defer closer.Close()

	dopts = dopts.SetInstrumentOptions(dopts.InstrumentOptions().
		SetMetricsScope(scope))
	oNs, err := newDatabaseNamespace(metadata, shardSet, nil, nil, nil, dopts)
	require.NoError(t, err)
	ns := oNs.(*dbNamespace)

	prevMockShards := make(map[uint32]*MockdatabaseShard)
	for _, testShard := range prevAssignment.All() {
		shard := NewMockdatabaseShard(ctrl)
		shard.EXPECT().ID().Return(testShard.ID()).AnyTimes()
		if closing.Contains(testShard.ID()) {
			if closingErrors.Contains(testShard.ID()) {
				shard.EXPECT().Close().Return(fmt.Errorf("an error"))
			} else {
				shard.EXPECT().Close().Return(nil)
			}
		}
		ns.shards[testShard.ID()] = shard
		prevMockShards[testShard.ID()] = shard
	}

	nextShardSet, err := sharding.NewShardSet(nextAssignment.All(), hashFn)
	require.NoError(t, err)

	ns.AssignShardSet(nextShardSet)

	waitForStats(reporter, func(r xmetrics.TestStatsReporter) bool {
		var (
			counts       = r.Counters()
			adds         = int64(adding.NumShards())
			closeSuccess = int64(closing.NumShards() - closingErrors.NumShards())
			closeErrors  = int64(closingErrors.NumShards())
		)
		return counts["database.dbnamespace.shards.add"] == adds &&
			counts["database.dbnamespace.shards.close"] == closeSuccess &&
			counts["database.dbnamespace.shards.close-errors"] == closeErrors
	})

	for _, shard := range shards {
		if nextAssignment.Contains(shard.ID()) {
			assert.NotNil(t, ns.shards[shard.ID()])
			if prevAssignment.Contains(shard.ID()) {
				assert.Equal(t, prevMockShards[shard.ID()], ns.shards[shard.ID()])
			} else {
				assert.True(t, adding.Contains(shard.ID()))
			}
		} else {
			assert.Nil(t, ns.shards[shard.ID()])
		}
	}
}

type needsFlushTestCase struct {
	shardNum   uint32
	needsFlush map[xtime.UnixNano]bool
}

func newNeedsFlushNamespace(t *testing.T, shardNumbers []uint32) *dbNamespace {
	shards := sharding.NewShards(shardNumbers, shard.Available)
	dopts := DefaultTestOptions()

	var (
		hashFn = func(identifier ident.ID) uint32 { return shards[0].ID() }
	)
	metadata, err := namespace.NewMetadata(defaultTestNs1ID, defaultTestNs1Opts)
	require.NoError(t, err)
	ropts := metadata.Options().RetentionOptions()
	shardSet, err := sharding.NewShardSet(shards, hashFn)
	require.NoError(t, err)

	at := time.Unix(0, 0).Add(2 * ropts.RetentionPeriod())
	dopts = dopts.SetClockOptions(dopts.ClockOptions().SetNowFn(func() time.Time {
		return at
	}))

	ns, err := newDatabaseNamespace(metadata, shardSet, nil, nil, nil, dopts)
	require.NoError(t, err)
	return ns.(*dbNamespace)
}

func setShardExpects(ns *dbNamespace, ctrl *gomock.Controller, cases []needsFlushTestCase) {
	for _, cs := range cases {
		shard := NewMockdatabaseShard(ctrl)
		shard.EXPECT().ID().Return(cs.shardNum).AnyTimes()
		for t, needFlush := range cs.needsFlush {
			if needFlush {
				shard.EXPECT().FlushState(t.ToTime()).Return(fileOpState{
					WarmStatus: fileOpNotStarted,
				}, nil).AnyTimes()
			} else {
				shard.EXPECT().FlushState(t.ToTime()).Return(fileOpState{
					WarmStatus: fileOpSuccess,
				}, nil).AnyTimes()
			}
		}
		ns.shards[cs.shardNum] = shard
	}
}

func TestNamespaceNeedsFlushRange(t *testing.T) {
	ctrl := gomock.NewController(t)
	defer ctrl.Finish()

	var (
		shards    = []uint32{0, 2, 4}
		ns        = newNeedsFlushNamespace(t, shards)
		ropts     = ns.Options().RetentionOptions()
		blockSize = ropts.BlockSize()
		t1        = retention.FlushTimeEnd(ropts, ns.opts.ClockOptions().NowFn()())
		t0        = t1.Add(-blockSize)
	)

	t0Nano := xtime.ToUnixNano(t0)
	t1Nano := xtime.ToUnixNano(t1)
	inputCases := []needsFlushTestCase{
		{0, map[xtime.UnixNano]bool{t0Nano: false, t1Nano: true}},
		{2, map[xtime.UnixNano]bool{t0Nano: false, t1Nano: true}},
		{4, map[xtime.UnixNano]bool{t0Nano: false, t1Nano: true}},
	}

	setShardExpects(ns, ctrl, inputCases)

	assertNeedsFlush(t, ns, t0, t0, false)
	assertNeedsFlush(t, ns, t0, t1, true)
	assertNeedsFlush(t, ns, t1, t1, true)
	assertNeedsFlush(t, ns, t1, t0, false)
}

func TestNamespaceNeedsFlushRangeMultipleShardConflict(t *testing.T) {
	ctrl := gomock.NewController(t)
	defer ctrl.Finish()

	var (
		shards    = []uint32{0, 2, 4}
		ns        = newNeedsFlushNamespace(t, shards)
		ropts     = ns.Options().RetentionOptions()
		blockSize = ropts.BlockSize()
		t2        = retention.FlushTimeEnd(ropts, ns.opts.ClockOptions().NowFn()())
		t1        = t2.Add(-blockSize)
		t0        = t1.Add(-blockSize)
	)

	t0Nano := xtime.ToUnixNano(t0)
	t1Nano := xtime.ToUnixNano(t1)
	t2Nano := xtime.ToUnixNano(t2)
	inputCases := []needsFlushTestCase{
		{0, map[xtime.UnixNano]bool{t0Nano: false, t1Nano: true, t2Nano: true}},
		{2, map[xtime.UnixNano]bool{t0Nano: true, t1Nano: false, t2Nano: true}},
		{4, map[xtime.UnixNano]bool{t0Nano: false, t1Nano: true, t2Nano: true}},
	}

	setShardExpects(ns, ctrl, inputCases)
	assertNeedsFlush(t, ns, t0, t0, true)
	assertNeedsFlush(t, ns, t1, t1, true)
	assertNeedsFlush(t, ns, t2, t2, true)
	assertNeedsFlush(t, ns, t0, t1, true)
	assertNeedsFlush(t, ns, t0, t2, true)
	assertNeedsFlush(t, ns, t1, t2, true)
	assertNeedsFlush(t, ns, t2, t1, false)
	assertNeedsFlush(t, ns, t2, t0, false)
}
func TestNamespaceNeedsFlushRangeSingleShardConflict(t *testing.T) {
	ctrl := gomock.NewController(t)
	defer ctrl.Finish()

	var (
		shards    = []uint32{0, 2, 4}
		ns        = newNeedsFlushNamespace(t, shards)
		ropts     = ns.Options().RetentionOptions()
		blockSize = ropts.BlockSize()
		t2        = retention.FlushTimeEnd(ropts, ns.opts.ClockOptions().NowFn()())
		t1        = t2.Add(-blockSize)
		t0        = t1.Add(-blockSize)
	)

	t0Nano := xtime.ToUnixNano(t0)
	t1Nano := xtime.ToUnixNano(t1)
	t2Nano := xtime.ToUnixNano(t2)
	inputCases := []needsFlushTestCase{
		{0, map[xtime.UnixNano]bool{t0Nano: false, t1Nano: false, t2Nano: true}},
		{2, map[xtime.UnixNano]bool{t0Nano: true, t1Nano: false, t2Nano: true}},
		{4, map[xtime.UnixNano]bool{t0Nano: false, t1Nano: false, t2Nano: true}},
	}

	setShardExpects(ns, ctrl, inputCases)
	assertNeedsFlush(t, ns, t0, t0, true)
	assertNeedsFlush(t, ns, t1, t1, false)
	assertNeedsFlush(t, ns, t2, t2, true)
	assertNeedsFlush(t, ns, t0, t1, true)
	assertNeedsFlush(t, ns, t0, t2, true)
	assertNeedsFlush(t, ns, t1, t2, true)
	assertNeedsFlush(t, ns, t2, t1, false)
	assertNeedsFlush(t, ns, t2, t0, false)
}

func TestNamespaceNeedsFlushAllSuccess(t *testing.T) {
	ctrl := gomock.NewController(t)
	defer ctrl.Finish()

	var (
		shards = sharding.NewShards([]uint32{0, 2, 4}, shard.Available)
		dopts  = DefaultTestOptions()
	)

	var (
		hashFn = func(identifier ident.ID) uint32 { return shards[0].ID() }
	)
	metadata, err := namespace.NewMetadata(defaultTestNs1ID, defaultTestNs1Opts)
	require.NoError(t, err)
	shardSet, err := sharding.NewShardSet(shards, hashFn)
	require.NoError(t, err)

	ropts := metadata.Options().RetentionOptions()
	at := time.Unix(0, 0).Add(2 * ropts.RetentionPeriod())
	dopts = dopts.SetClockOptions(dopts.ClockOptions().SetNowFn(func() time.Time {
		return at
	}))

	blockStart := retention.FlushTimeEnd(ropts, at)

	oNs, err := newDatabaseNamespace(metadata, shardSet, nil, nil, nil, dopts)
	require.NoError(t, err)
	ns := oNs.(*dbNamespace)

	for _, s := range shards {
		shard := NewMockdatabaseShard(ctrl)
		shard.EXPECT().ID().Return(s.ID()).AnyTimes()
		shard.EXPECT().FlushState(blockStart).Return(fileOpState{
			WarmStatus: fileOpSuccess,
		}, nil).AnyTimes()
		ns.shards[s.ID()] = shard
	}

	assertNeedsFlush(t, ns, blockStart, blockStart, false)
}

func TestNamespaceNeedsFlushAnyFailed(t *testing.T) {
	ctrl := gomock.NewController(t)
	defer ctrl.Finish()

	var (
		shards = sharding.NewShards([]uint32{0, 2, 4}, shard.Available)
		dopts  = DefaultTestOptions()
	)
	testNs, err := namespace.NewMetadata(defaultTestNs1ID, defaultTestNs1Opts)
	require.NoError(t, err)

	var (
		ropts  = testNs.Options().RetentionOptions()
		hashFn = func(identifier ident.ID) uint32 { return shards[0].ID() }
	)
	shardSet, err := sharding.NewShardSet(shards, hashFn)
	require.NoError(t, err)

	at := time.Unix(0, 0).Add(2 * ropts.RetentionPeriod())
	dopts = dopts.SetClockOptions(dopts.ClockOptions().SetNowFn(func() time.Time {
		return at
	}))

	blockStart := retention.FlushTimeEnd(ropts, at)

	oNs, err := newDatabaseNamespace(testNs, shardSet, nil, nil, nil, dopts)
	require.NoError(t, err)
	ns := oNs.(*dbNamespace)
	for _, s := range shards {
		shard := NewMockdatabaseShard(ctrl)
		shard.EXPECT().ID().Return(s.ID()).AnyTimes()
		switch shard.ID() {
		case shards[0].ID():
			shard.EXPECT().FlushState(blockStart).Return(fileOpState{
				WarmStatus: fileOpSuccess,
			}, nil).AnyTimes()
		case shards[1].ID():
			shard.EXPECT().FlushState(blockStart).Return(fileOpState{
				WarmStatus: fileOpSuccess,
			}, nil).AnyTimes()
		case shards[2].ID():
			shard.EXPECT().FlushState(blockStart).Return(fileOpState{
				WarmStatus:  fileOpFailed,
				NumFailures: 999,
			}, nil).AnyTimes()
		}
		ns.shards[s.ID()] = shard
	}

	assertNeedsFlush(t, ns, blockStart, blockStart, true)
}

func TestNamespaceNeedsFlushAnyNotStarted(t *testing.T) {
	ctrl := gomock.NewController(t)
	defer ctrl.Finish()

	var (
		shards = sharding.NewShards([]uint32{0, 2, 4}, shard.Available)
		dopts  = DefaultTestOptions()
	)
	testNs, err := namespace.NewMetadata(defaultTestNs1ID, defaultTestNs1Opts)
	require.NoError(t, err)

	var (
		ropts  = testNs.Options().RetentionOptions()
		hashFn = func(identifier ident.ID) uint32 { return shards[0].ID() }
	)
	shardSet, err := sharding.NewShardSet(shards, hashFn)
	require.NoError(t, err)

	at := time.Unix(0, 0).Add(2 * ropts.RetentionPeriod())
	dopts = dopts.SetClockOptions(dopts.ClockOptions().SetNowFn(func() time.Time {
		return at
	}))

	blockStart := retention.FlushTimeEnd(ropts, at)

	oNs, err := newDatabaseNamespace(testNs, shardSet, nil, nil, nil, dopts)
	require.NoError(t, err)
	ns := oNs.(*dbNamespace)
	for _, s := range shards {
		shard := NewMockdatabaseShard(ctrl)
		shard.EXPECT().ID().Return(s.ID()).AnyTimes()
		switch shard.ID() {
		case shards[0].ID():
			shard.EXPECT().FlushState(blockStart).Return(fileOpState{
				WarmStatus: fileOpSuccess,
			}, nil).AnyTimes()
		case shards[1].ID():
			shard.EXPECT().FlushState(blockStart).Return(fileOpState{
				WarmStatus: fileOpNotStarted,
			}, nil).AnyTimes()
		case shards[2].ID():
			shard.EXPECT().FlushState(blockStart).Return(fileOpState{
				WarmStatus: fileOpSuccess,
			}, nil).AnyTimes()
		}
		ns.shards[s.ID()] = shard
	}

	assertNeedsFlush(t, ns, blockStart, blockStart, true)
}

func TestNamespaceCloseWillCloseShard(t *testing.T) {
	ctrl := gomock.NewController(t)
	defer ctrl.Finish()

	ctx := context.NewContext()
	defer ctx.Close()

	// mock namespace + 1 shard
	ns, closer := newTestNamespace(t)
	defer closer()

	// specify a mock shard to test being closed
	shard := NewMockdatabaseShard(ctrl)
	shard.EXPECT().Close().Return(nil)
	ns.Lock()
	ns.shards[testShardIDs[0].ID()] = shard
	ns.Unlock()

	// Close the namespace
	require.NoError(t, ns.Close())

	// Check the namespace no long owns any shards
	require.Empty(t, ns.OwnedShards())
}

func TestNamespaceCloseDoesNotLeak(t *testing.T) {
	// Need to generate leaktest at top of test as that is when
	// goroutines that are interesting are captured
	leakCheck := leaktest.Check(t)
	defer leakCheck()

	ctrl := gomock.NewController(t)
	defer ctrl.Finish()

	ctx := context.NewContext()
	defer ctx.Close()

	// new namespace
	ns, closer := newTestNamespace(t)
	defer closer()

	// verify has shards it will need to close
	ns.RLock()
	assert.True(t, len(ns.shards) > 0)
	ns.RUnlock()

	// Close the namespace
	require.NoError(t, ns.Close())

	// Check the namespace no long owns any shards
	require.Empty(t, ns.OwnedShards())
}

func TestNamespaceIndexInsert(t *testing.T) {
	ctrl := gomock.NewController(t)
	defer ctrl.Finish()

	truncateTypes := []series.TruncateType{series.TypeBlock, series.TypeNone}
	for _, truncateType := range truncateTypes {
		idx := NewMockNamespaceIndex(ctrl)

		ns, closer := newTestNamespaceWithTruncateType(t, idx, truncateType)
		ns.reverseIndex = idx
		defer closer()

		ctx := context.NewContext()
		now := time.Now()

		shard := NewMockdatabaseShard(ctrl)

		opts := series.WriteOptions{
			TruncateType: truncateType,
		}
		shard.EXPECT().
			WriteTagged(ctx, ident.NewIDMatcher("a"), ident.EmptyTagIterator,
				now, 1.0, xtime.Second, nil, opts).
			Return(SeriesWrite{WasWritten: true}, nil)
		shard.EXPECT().
			WriteTagged(ctx, ident.NewIDMatcher("a"), ident.EmptyTagIterator,
				now, 1.0, xtime.Second, nil, opts).
			Return(SeriesWrite{WasWritten: false}, nil)

		ns.shards[testShardIDs[0].ID()] = shard

		seriesWrite, err := ns.WriteTagged(ctx, ident.StringID("a"),
			ident.EmptyTagIterator, now, 1.0, xtime.Second, nil)
		require.NoError(t, err)
		require.True(t, seriesWrite.WasWritten)

		seriesWrite, err = ns.WriteTagged(ctx, ident.StringID("a"),
			ident.EmptyTagIterator, now, 1.0, xtime.Second, nil)
		require.NoError(t, err)
		require.False(t, seriesWrite.WasWritten)

		shard.EXPECT().Close()
		idx.EXPECT().Close().Return(nil)
		require.NoError(t, ns.Close())
	}
}

func TestNamespaceIndexQuery(t *testing.T) {
	ctrl := gomock.NewController(t)
	defer ctrl.Finish()

	idx := NewMockNamespaceIndex(ctrl)
	idx.EXPECT().BootstrapsDone().Return(uint(1))

	ns, closer := newTestNamespaceWithIndex(t, idx)
	defer closer()

	ctx := context.NewContext()
	mtr := mocktracer.New()
	sp := mtr.StartSpan("root")
	ctx.SetGoContext(opentracing.ContextWithSpan(stdlibctx.Background(), sp))

	query := index.Query{
		Query: xidx.NewTermQuery([]byte("foo"), []byte("bar")),
	}
	opts := index.QueryOptions{}

	idx.EXPECT().Query(gomock.Any(), query, opts)
	_, err := ns.QueryIDs(ctx, query, opts)
	require.NoError(t, err)

	idx.EXPECT().Close().Return(nil)
	require.NoError(t, ns.Close())

	sp.Finish()
	spans := mtr.FinishedSpans()
	require.Len(t, spans, 2)
	assert.Equal(t, tracepoint.NSQueryIDs, spans[0].OperationName)
	assert.Equal(t, "root", spans[1].OperationName)
}

func TestNamespaceAggregateQuery(t *testing.T) {
	ctrl := gomock.NewController(t)
	defer ctrl.Finish()

	idx := NewMockNamespaceIndex(ctrl)
	idx.EXPECT().BootstrapsDone().Return(uint(1))

	ns, closer := newTestNamespaceWithIndex(t, idx)
	defer closer()

	ctx := context.NewContext()
	query := index.Query{
		Query: xidx.NewTermQuery([]byte("foo"), []byte("bar")),
	}
	aggOpts := index.AggregationOptions{}

	idx.EXPECT().AggregateQuery(ctx, query, aggOpts)
	_, err := ns.AggregateQuery(ctx, query, aggOpts)
	require.NoError(t, err)

	idx.EXPECT().Close().Return(nil)
	require.NoError(t, ns.Close())
}

func TestNamespaceTicksIndex(t *testing.T) {
	ctrl := gomock.NewController(t)
	defer ctrl.Finish()

	idx := NewMockNamespaceIndex(ctrl)
	ns, closer := newTestNamespaceWithIndex(t, idx)
	defer closer()

	ctx := context.NewContext()
	defer ctx.Close()

	for _, s := range ns.shards {
		if s != nil {
			s.Bootstrap(ctx)
		}
	}

	cancel := context.NewCancellable()
	idx.EXPECT().Tick(cancel, gomock.Any()).Return(namespaceIndexTickResult{}, nil)
	err := ns.Tick(cancel, time.Now())
	require.NoError(t, err)
}

func TestNamespaceIndexDisabledQuery(t *testing.T) {
	ns, closer := newTestNamespace(t)
	defer closer()

	ctx := context.NewContext()
	query := index.Query{
		Query: xidx.NewTermQuery([]byte("foo"), []byte("bar")),
	}
	opts := index.QueryOptions{}

	_, err := ns.QueryIDs(ctx, query, opts)
	require.Error(t, err)

	require.NoError(t, ns.Close())
}

func TestNamespaceBootstrapState(t *testing.T) {
	ctrl := gomock.NewController(t)
	defer ctrl.Finish()

	ns, closer := newTestNamespace(t)
	defer closer()

	shard0 := NewMockdatabaseShard(ctrl)
	shard0.EXPECT().ID().Return(uint32(0))
	shard0.EXPECT().BootstrapState().Return(Bootstrapped)
	ns.shards[0] = shard0

	shard1 := NewMockdatabaseShard(ctrl)
	shard1.EXPECT().ID().Return(uint32(1))
	shard1.EXPECT().BootstrapState().Return(Bootstrapping)
	ns.shards[1] = shard1

	require.Equal(t, ShardBootstrapStates{
		0: Bootstrapped,
		1: Bootstrapping,
	}, ns.BootstrapState())
}

func TestNamespaceFlushState(t *testing.T) {
	ctrl := gomock.NewController(t)
	defer ctrl.Finish()

	ns, closer := newTestNamespace(t)
	defer closer()

	var (
		blockStart         = time.Now().Truncate(2 * time.Hour)
		expectedFlushState = fileOpState{
			ColdVersionRetrievable: 2,
		}
		shard0 = NewMockdatabaseShard(ctrl)
	)
	shard0.EXPECT().FlushState(blockStart).Return(expectedFlushState, nil)
	ns.shards[0] = shard0

	flushState, err := ns.FlushState(0, blockStart)
	require.NoError(t, err)
	require.Equal(t, expectedFlushState, flushState)
}

func TestNamespaceAggregateTilesFailOnBootstrapping(t *testing.T) {
	var (
		sourceNsID = ident.StringID("source")
		targetNsID = ident.StringID("target")
		ctx        = context.NewContext()
		pm, _      = fs.NewPersistManager(fs.NewOptions())
<<<<<<< HEAD
		opts       = AggregateTilesOptions{Start: time.Now().Truncate(time.Hour)}
=======
		start      = time.Now().Truncate(time.Hour)
		opts       = AggregateTilesOptions{Start: start, End: start.Add(time.Hour)}
>>>>>>> f6a4d433
	)

	sourceNs, sourceCloser := newTestNamespaceWithIDOpts(t, sourceNsID, namespace.NewOptions())
	defer sourceCloser()

	targetNs, targetCloser := newTestNamespaceWithIDOpts(t, targetNsID, namespace.NewOptions())
	defer targetCloser()
	targetNs.bootstrapState = Bootstrapping

<<<<<<< HEAD
	require.Equal(t, errNamespaceNotBootstrapped, targetNs.AggregateTiles(ctx, sourceNs, opts, pm))
=======
	_, err := targetNs.AggregateTiles(ctx, sourceNs, opts, pm)
	require.Equal(t, errNamespaceNotBootstrapped, err)
>>>>>>> f6a4d433
}

func TestNamespaceAggregateTilesFailOnDisabledColdWrites(t *testing.T) {
	var (
		sourceNsID = ident.StringID("source")
		targetNsID = ident.StringID("target")
		ctx        = context.NewContext()
		pm, _      = fs.NewPersistManager(fs.NewOptions())
<<<<<<< HEAD
		opts       = AggregateTilesOptions{Start: time.Now().Truncate(time.Hour)}
=======
		start      = time.Now().Truncate(time.Hour)
		opts       = AggregateTilesOptions{Start: start, End: start.Add(time.Hour)}
>>>>>>> f6a4d433
	)

	sourceNs, sourceCloser := newTestNamespaceWithIDOpts(t, sourceNsID, namespace.NewOptions())
	defer sourceCloser()

	targetNs, targetCloser := newTestNamespaceWithIDOpts(t, targetNsID, namespace.NewOptions())
	defer targetCloser()
	targetNs.bootstrapState = Bootstrapped

<<<<<<< HEAD
	require.Equal(t, errColdWritesDisabled, targetNs.AggregateTiles(ctx, sourceNs, opts, pm))
=======
	_, err := targetNs.AggregateTiles(ctx, sourceNs, opts, pm)
	require.Equal(t, errColdWritesDisabled, err)
>>>>>>> f6a4d433
}

func TestNamespaceAggregateTiles(t *testing.T) {
	ctrl := gomock.NewController(t)
	defer ctrl.Finish()

	var (
		sourceNsID = ident.StringID("source")
		targetNsID = ident.StringID("target")
		ctx        = context.NewContext()
		pm, _      = fs.NewPersistManager(fs.NewOptions())
<<<<<<< HEAD
		opts       = AggregateTilesOptions{Start: time.Now().Truncate(time.Hour)}
=======
		start      = time.Now().Truncate(2 * time.Hour)
		opts       = AggregateTilesOptions{Start: start, End: start.Add(time.Hour)}
>>>>>>> f6a4d433
	)

	sourceNs, sourceCloser := newTestNamespaceWithIDOpts(t, sourceNsID, namespace.NewOptions())
	defer sourceCloser()

	targetNs, targetCloser := newTestNamespaceWithIDOpts(t, targetNsID, namespace.NewOptions())
	defer targetCloser()
	targetNs.bootstrapState = Bootstrapped
	targetNs.nopts = targetNs.nopts.SetColdWritesEnabled(true)

	wOpts := series.WriteOptions{
		TruncateType: targetNs.opts.TruncateType(),
		SchemaDesc:   targetNs.Schema(),
	}

	sourceShard0 := NewMockdatabaseShard(ctrl)
	sourceShard1 := NewMockdatabaseShard(ctrl)
	sourceNs.shards[0] = sourceShard0
	sourceNs.shards[1] = sourceShard1

	sourceShard0.EXPECT().IsBootstrapped().Return(true)
	sourceShard1.EXPECT().IsBootstrapped().Return(true)

	targetShard0 := NewMockdatabaseShard(ctrl)
	targetShard1 := NewMockdatabaseShard(ctrl)
	targetNs.shards[0] = targetShard0
	targetNs.shards[1] = targetShard1

	targetShard0.EXPECT().ID().Return(uint32(0))
	targetShard1.EXPECT().ID().Return(uint32(1))

	sourceNsIDMatcher := ident.NewIDMatcher(sourceNsID.String())
<<<<<<< HEAD
	targetShard0.EXPECT().AggregateTiles(ctx, gomock.Any(), sourceNsIDMatcher, sourceShard0, opts, wOpts).Return(nil)
	targetShard1.EXPECT().AggregateTiles(ctx, gomock.Any(), sourceNsIDMatcher, sourceShard1, opts, wOpts).Return(nil)
=======
	targetShard0.EXPECT().AggregateTiles(ctx, gomock.Any(), sourceNsIDMatcher, start, sourceShard0, opts, wOpts).Return(int64(3), nil)
	targetShard1.EXPECT().AggregateTiles(ctx, gomock.Any(), sourceNsIDMatcher, start, sourceShard1, opts, wOpts).Return(int64(2), nil)
>>>>>>> f6a4d433

	shardColdFlush0 := NewMockShardColdFlush(ctrl)
	shardColdFlush0.EXPECT().Done().Return(nil)
	shardColdFlush1 := NewMockShardColdFlush(ctrl)
	shardColdFlush1.EXPECT().Done().Return(nil)

	nsCtx := targetNs.nsContextWithRLock()
	onColdFlushNs, err := targetNs.opts.OnColdFlush().ColdFlushNamespace(targetNs)
	require.NoError(t, err)
	targetShard0.EXPECT().ColdFlush(gomock.Any(), gomock.Any(), nsCtx, onColdFlushNs).Return(shardColdFlush0, nil)
	targetShard1.EXPECT().ColdFlush(gomock.Any(), gomock.Any(), nsCtx, onColdFlushNs).Return(shardColdFlush1, nil)

<<<<<<< HEAD
	require.NoError(t, targetNs.AggregateTiles(ctx, sourceNs, opts, pm))
=======
	processedBlockCount, err := targetNs.AggregateTiles(ctx, sourceNs, opts, pm)
	require.NoError(t, err)
	assert.Equal(t, int64(3+2), processedBlockCount)
>>>>>>> f6a4d433
}

func waitForStats(
	reporter xmetrics.TestStatsReporter,
	check func(xmetrics.TestStatsReporter) bool,
) {
	var wg sync.WaitGroup
	wg.Add(1)
	go func() {
		for !check(reporter) {
			time.Sleep(100 * time.Millisecond)
		}
		wg.Done()
	}()

	wg.Wait()
}

func assertNeedsFlush(t *testing.T, ns *dbNamespace, t0, t1 time.Time, assertTrue bool) {
	needsFlush, err := ns.NeedsFlush(t0, t1)
	require.NoError(t, err)
	require.Equal(t, assertTrue, needsFlush)
}<|MERGE_RESOLUTION|>--- conflicted
+++ resolved
@@ -1284,12 +1284,8 @@
 		targetNsID = ident.StringID("target")
 		ctx        = context.NewContext()
 		pm, _      = fs.NewPersistManager(fs.NewOptions())
-<<<<<<< HEAD
-		opts       = AggregateTilesOptions{Start: time.Now().Truncate(time.Hour)}
-=======
 		start      = time.Now().Truncate(time.Hour)
 		opts       = AggregateTilesOptions{Start: start, End: start.Add(time.Hour)}
->>>>>>> f6a4d433
 	)
 
 	sourceNs, sourceCloser := newTestNamespaceWithIDOpts(t, sourceNsID, namespace.NewOptions())
@@ -1299,12 +1295,8 @@
 	defer targetCloser()
 	targetNs.bootstrapState = Bootstrapping
 
-<<<<<<< HEAD
-	require.Equal(t, errNamespaceNotBootstrapped, targetNs.AggregateTiles(ctx, sourceNs, opts, pm))
-=======
 	_, err := targetNs.AggregateTiles(ctx, sourceNs, opts, pm)
 	require.Equal(t, errNamespaceNotBootstrapped, err)
->>>>>>> f6a4d433
 }
 
 func TestNamespaceAggregateTilesFailOnDisabledColdWrites(t *testing.T) {
@@ -1313,12 +1305,8 @@
 		targetNsID = ident.StringID("target")
 		ctx        = context.NewContext()
 		pm, _      = fs.NewPersistManager(fs.NewOptions())
-<<<<<<< HEAD
-		opts       = AggregateTilesOptions{Start: time.Now().Truncate(time.Hour)}
-=======
 		start      = time.Now().Truncate(time.Hour)
 		opts       = AggregateTilesOptions{Start: start, End: start.Add(time.Hour)}
->>>>>>> f6a4d433
 	)
 
 	sourceNs, sourceCloser := newTestNamespaceWithIDOpts(t, sourceNsID, namespace.NewOptions())
@@ -1328,12 +1316,8 @@
 	defer targetCloser()
 	targetNs.bootstrapState = Bootstrapped
 
-<<<<<<< HEAD
-	require.Equal(t, errColdWritesDisabled, targetNs.AggregateTiles(ctx, sourceNs, opts, pm))
-=======
 	_, err := targetNs.AggregateTiles(ctx, sourceNs, opts, pm)
 	require.Equal(t, errColdWritesDisabled, err)
->>>>>>> f6a4d433
 }
 
 func TestNamespaceAggregateTiles(t *testing.T) {
@@ -1345,12 +1329,8 @@
 		targetNsID = ident.StringID("target")
 		ctx        = context.NewContext()
 		pm, _      = fs.NewPersistManager(fs.NewOptions())
-<<<<<<< HEAD
-		opts       = AggregateTilesOptions{Start: time.Now().Truncate(time.Hour)}
-=======
 		start      = time.Now().Truncate(2 * time.Hour)
 		opts       = AggregateTilesOptions{Start: start, End: start.Add(time.Hour)}
->>>>>>> f6a4d433
 	)
 
 	sourceNs, sourceCloser := newTestNamespaceWithIDOpts(t, sourceNsID, namespace.NewOptions())
@@ -1383,13 +1363,8 @@
 	targetShard1.EXPECT().ID().Return(uint32(1))
 
 	sourceNsIDMatcher := ident.NewIDMatcher(sourceNsID.String())
-<<<<<<< HEAD
-	targetShard0.EXPECT().AggregateTiles(ctx, gomock.Any(), sourceNsIDMatcher, sourceShard0, opts, wOpts).Return(nil)
-	targetShard1.EXPECT().AggregateTiles(ctx, gomock.Any(), sourceNsIDMatcher, sourceShard1, opts, wOpts).Return(nil)
-=======
-	targetShard0.EXPECT().AggregateTiles(ctx, gomock.Any(), sourceNsIDMatcher, start, sourceShard0, opts, wOpts).Return(int64(3), nil)
-	targetShard1.EXPECT().AggregateTiles(ctx, gomock.Any(), sourceNsIDMatcher, start, sourceShard1, opts, wOpts).Return(int64(2), nil)
->>>>>>> f6a4d433
+	targetShard0.EXPECT().AggregateTiles(ctx, gomock.Any(), sourceNsIDMatcher, sourceShard0, opts, wOpts).Return(int64(3), nil)
+	targetShard1.EXPECT().AggregateTiles(ctx, gomock.Any(), sourceNsIDMatcher, sourceShard1, opts, wOpts).Return(int64(2), nil)
 
 	shardColdFlush0 := NewMockShardColdFlush(ctrl)
 	shardColdFlush0.EXPECT().Done().Return(nil)
@@ -1402,13 +1377,9 @@
 	targetShard0.EXPECT().ColdFlush(gomock.Any(), gomock.Any(), nsCtx, onColdFlushNs).Return(shardColdFlush0, nil)
 	targetShard1.EXPECT().ColdFlush(gomock.Any(), gomock.Any(), nsCtx, onColdFlushNs).Return(shardColdFlush1, nil)
 
-<<<<<<< HEAD
-	require.NoError(t, targetNs.AggregateTiles(ctx, sourceNs, opts, pm))
-=======
 	processedBlockCount, err := targetNs.AggregateTiles(ctx, sourceNs, opts, pm)
 	require.NoError(t, err)
 	assert.Equal(t, int64(3+2), processedBlockCount)
->>>>>>> f6a4d433
 }
 
 func waitForStats(
