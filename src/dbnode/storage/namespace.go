// Copyright (c) 2016 Uber Technologies, Inc.
//
// Permission is hereby granted, free of charge, to any person obtaining a copy
// of this software and associated documentation files (the "Software"), to deal
// in the Software without restriction, including without limitation the rights
// to use, copy, modify, merge, publish, distribute, sublicense, and/or sell
// copies of the Software, and to permit persons to whom the Software is
// furnished to do so, subject to the following conditions:
//
// The above copyright notice and this permission notice shall be included in
// all copies or substantial portions of the Software.
//
// THE SOFTWARE IS PROVIDED "AS IS", WITHOUT WARRANTY OF ANY KIND, EXPRESS OR
// IMPLIED, INCLUDING BUT NOT LIMITED TO THE WARRANTIES OF MERCHANTABILITY,
// FITNESS FOR A PARTICULAR PURPOSE AND NONINFRINGEMENT. IN NO EVENT SHALL THE
// AUTHORS OR COPYRIGHT HOLDERS BE LIABLE FOR ANY CLAIM, DAMAGES OR OTHER
// LIABILITY, WHETHER IN AN ACTION OF CONTRACT, TORT OR OTHERWISE, ARISING FROM,
// OUT OF OR IN CONNECTION WITH THE SOFTWARE OR THE USE OR OTHER DEALINGS IN
// THE SOFTWARE.

package storage

import (
	"errors"
	"fmt"
	"math"
	"runtime"
	"sync"
	"time"

	"github.com/m3db/m3/src/dbnode/clock"
	"github.com/m3db/m3/src/dbnode/namespace"
	"github.com/m3db/m3/src/dbnode/persist"
	"github.com/m3db/m3/src/dbnode/persist/fs"
	"github.com/m3db/m3/src/dbnode/sharding"
	"github.com/m3db/m3/src/dbnode/storage/block"
	"github.com/m3db/m3/src/dbnode/storage/bootstrap"
	"github.com/m3db/m3/src/dbnode/storage/bootstrap/result"
	"github.com/m3db/m3/src/dbnode/storage/index"
	"github.com/m3db/m3/src/dbnode/storage/series"
	"github.com/m3db/m3/src/dbnode/tracepoint"
	"github.com/m3db/m3/src/dbnode/ts"
	"github.com/m3db/m3/src/dbnode/ts/writes"
	"github.com/m3db/m3/src/dbnode/x/xio"
	xclose "github.com/m3db/m3/src/x/close"
	"github.com/m3db/m3/src/x/context"
	xerrors "github.com/m3db/m3/src/x/errors"
	"github.com/m3db/m3/src/x/ident"
	"github.com/m3db/m3/src/x/instrument"
	xopentracing "github.com/m3db/m3/src/x/opentracing"
	xsync "github.com/m3db/m3/src/x/sync"
	xtime "github.com/m3db/m3/src/x/time"

	opentracinglog "github.com/opentracing/opentracing-go/log"
	"github.com/uber-go/tally"
	"go.uber.org/zap"
)

var (
	errNamespaceAlreadyClosed    = errors.New("namespace already closed")
	errNamespaceIndexingDisabled = errors.New("namespace indexing is disabled")
)

type commitLogWriter interface {
	Write(
		ctx context.Context,
		series ts.Series,
		datapoint ts.Datapoint,
		unit xtime.Unit,
		annotation ts.Annotation,
	) error
}

type commitLogWriterFn func(
	ctx context.Context,
	series ts.Series,
	datapoint ts.Datapoint,
	unit xtime.Unit,
	annotation ts.Annotation,
) error

func (fn commitLogWriterFn) Write(
	ctx context.Context,
	series ts.Series,
	datapoint ts.Datapoint,
	unit xtime.Unit,
	annotation ts.Annotation,
) error {
	return fn(ctx, series, datapoint, unit, annotation)
}

var commitLogWriteNoOp = commitLogWriter(commitLogWriterFn(func(
	ctx context.Context,
	series ts.Series,
	datapoint ts.Datapoint,
	unit xtime.Unit,
	annotation ts.Annotation,
) error {
	return nil
}))

type dbNamespace struct {
	sync.RWMutex

	closed             bool
	shutdownCh         chan struct{}
	id                 ident.ID
	shardSet           sharding.ShardSet
	blockRetriever     block.DatabaseBlockRetriever
	namespaceReaderMgr databaseNamespaceReaderManager
	opts               Options
	metadata           namespace.Metadata
	nopts              namespace.Options
	seriesOpts         series.Options
	nowFn              clock.NowFn
	snapshotFilesFn    snapshotFilesFn
	log                *zap.Logger
	bootstrapState     BootstrapState

	// schemaDescr caches the latest schema for the namespace.
	// schemaDescr is updated whenever schema registry is updated.
	schemaListener xclose.SimpleCloser
	schemaDescr    namespace.SchemaDescr

	// Contains an entry to all shards for fast shard lookup, an
	// entry will be nil when this shard does not belong to current database
	shards []databaseShard

	increasingIndex increasingIndex
	commitLogWriter commitLogWriter
	reverseIndex    NamespaceIndex

	tickWorkers            xsync.WorkerPool
	tickWorkersConcurrency int
	statsLastTick          databaseNamespaceStatsLastTick

	metrics databaseNamespaceMetrics
}

type databaseNamespaceStatsLastTick struct {
	sync.RWMutex
	activeSeries int64
	activeBlocks int64
	index        databaseNamespaceIndexStatsLastTick
}

type databaseNamespaceIndexStatsLastTick struct {
	numDocs     int64
	numBlocks   int64
	numSegments int64
}

type databaseNamespaceMetrics struct {
	bootstrap           instrument.MethodMetrics
	flushWarmData       instrument.MethodMetrics
	flushColdData       instrument.MethodMetrics
	flushIndex          instrument.MethodMetrics
	writeAggData        instrument.MethodMetrics
	snapshot            instrument.MethodMetrics
	write               instrument.MethodMetrics
	writeTagged         instrument.MethodMetrics
	read                instrument.MethodMetrics
	fetchBlocks         instrument.MethodMetrics
	fetchBlocksMetadata instrument.MethodMetrics
	queryIDs            instrument.MethodMetrics
	aggregateQuery      instrument.MethodMetrics
	unfulfilled         tally.Counter
	bootstrapStart      tally.Counter
	bootstrapEnd        tally.Counter
	shards              databaseNamespaceShardMetrics
	tick                databaseNamespaceTickMetrics
	status              databaseNamespaceStatusMetrics
}

type databaseNamespaceShardMetrics struct {
	add         tally.Counter
	close       tally.Counter
	closeErrors tally.Counter
}

type databaseNamespaceTickMetrics struct {
	activeSeries           tally.Gauge
	expiredSeries          tally.Counter
	activeBlocks           tally.Gauge
	wiredBlocks            tally.Gauge
	unwiredBlocks          tally.Gauge
	pendingMergeBlocks     tally.Gauge
	madeUnwiredBlocks      tally.Counter
	madeExpiredBlocks      tally.Counter
	mergedOutOfOrderBlocks tally.Counter
	errors                 tally.Counter
	index                  databaseNamespaceIndexTickMetrics
	evictedBuckets         tally.Counter
}

type databaseNamespaceIndexTickMetrics struct {
	numBlocks        tally.Gauge
	numDocs          tally.Gauge
	numSegments      tally.Gauge
	numBlocksSealed  tally.Counter
	numBlocksEvicted tally.Counter
}

// databaseNamespaceStatusMetrics are metrics emitted at a fixed interval
// so that summing the value of gauges across hosts when graphed summarizing
// values at the same fixed intervals can show meaningful results (vs variably
// emitted values that can be aggregated across hosts to see a snapshot).
type databaseNamespaceStatusMetrics struct {
	activeSeries tally.Gauge
	activeBlocks tally.Gauge
	index        databaseNamespaceIndexStatusMetrics
}

type databaseNamespaceIndexStatusMetrics struct {
	numDocs     tally.Gauge
	numBlocks   tally.Gauge
	numSegments tally.Gauge
}

func newDatabaseNamespaceMetrics(
	scope tally.Scope,
	opts instrument.TimerOptions,
) databaseNamespaceMetrics {
	const (
		// NB: tally.Timer when backed by a Prometheus Summary type is *very* expensive
		// for high frequency measurements. Overriding sampling rate for writes to avoid this issue.
		// TODO: make tally.Timers default to Prom Histograms instead of Summary. And update the dashboard
		// to reflect this.
		overrideWriteSamplingRate = 0.01
	)
	shardsScope := scope.SubScope("dbnamespace").SubScope("shards")
	tickScope := scope.SubScope("tick")
	indexTickScope := tickScope.SubScope("index")
	statusScope := scope.SubScope("status")
	indexStatusScope := statusScope.SubScope("index")
	return databaseNamespaceMetrics{
		bootstrap:           instrument.NewMethodMetrics(scope, "bootstrap", opts),
		flushWarmData:       instrument.NewMethodMetrics(scope, "flushWarmData", opts),
		flushColdData:       instrument.NewMethodMetrics(scope, "flushColdData", opts),
		flushIndex:          instrument.NewMethodMetrics(scope, "flushIndex", opts),
		writeAggData:        instrument.NewMethodMetrics(scope, "writeAggData", opts),
		snapshot:            instrument.NewMethodMetrics(scope, "snapshot", opts),
		write:               instrument.NewMethodMetrics(scope, "write", opts),
		writeTagged:         instrument.NewMethodMetrics(scope, "write-tagged", opts),
		read:                instrument.NewMethodMetrics(scope, "read", opts),
		fetchBlocks:         instrument.NewMethodMetrics(scope, "fetchBlocks", opts),
		fetchBlocksMetadata: instrument.NewMethodMetrics(scope, "fetchBlocksMetadata", opts),
		queryIDs:            instrument.NewMethodMetrics(scope, "queryIDs", opts),
		aggregateQuery:      instrument.NewMethodMetrics(scope, "aggregateQuery", opts),
		unfulfilled:         scope.Counter("bootstrap.unfulfilled"),
		bootstrapStart:      scope.Counter("bootstrap.start"),
		bootstrapEnd:        scope.Counter("bootstrap.end"),
		shards: databaseNamespaceShardMetrics{
			add:         shardsScope.Counter("add"),
			close:       shardsScope.Counter("close"),
			closeErrors: shardsScope.Counter("close-errors"),
		},
		tick: databaseNamespaceTickMetrics{
			activeSeries:           tickScope.Gauge("active-series"),
			expiredSeries:          tickScope.Counter("expired-series"),
			activeBlocks:           tickScope.Gauge("active-blocks"),
			wiredBlocks:            tickScope.Gauge("wired-blocks"),
			unwiredBlocks:          tickScope.Gauge("unwired-blocks"),
			pendingMergeBlocks:     tickScope.Gauge("pending-merge-blocks"),
			madeUnwiredBlocks:      tickScope.Counter("made-unwired-blocks"),
			madeExpiredBlocks:      tickScope.Counter("made-expired-blocks"),
			mergedOutOfOrderBlocks: tickScope.Counter("merged-out-of-order-blocks"),
			errors:                 tickScope.Counter("errors"),
			index: databaseNamespaceIndexTickMetrics{
				numDocs:          indexTickScope.Gauge("num-docs"),
				numBlocks:        indexTickScope.Gauge("num-blocks"),
				numSegments:      indexTickScope.Gauge("num-segments"),
				numBlocksSealed:  indexTickScope.Counter("num-blocks-sealed"),
				numBlocksEvicted: indexTickScope.Counter("num-blocks-evicted"),
			},
			evictedBuckets: tickScope.Counter("evicted-buckets"),
		},
		status: databaseNamespaceStatusMetrics{
			activeSeries: statusScope.Gauge("active-series"),
			activeBlocks: statusScope.Gauge("active-blocks"),
			index: databaseNamespaceIndexStatusMetrics{
				numDocs:     indexStatusScope.Gauge("num-docs"),
				numBlocks:   indexStatusScope.Gauge("num-blocks"),
				numSegments: indexStatusScope.Gauge("num-segments"),
			},
		},
	}
}

func newDatabaseNamespace(
	metadata namespace.Metadata,
	shardSet sharding.ShardSet,
	blockRetriever block.DatabaseBlockRetriever,
	increasingIndex increasingIndex,
	commitLogWriter commitLogWriter,
	opts Options,
) (databaseNamespace, error) {
	var (
		nopts = metadata.Options()
		id    = metadata.ID()
	)
	if !nopts.WritesToCommitLog() {
		commitLogWriter = commitLogWriteNoOp
	}

	iops := opts.InstrumentOptions()
	logger := iops.Logger().With(zap.String("namespace", id.String()))
	iops = iops.
		SetLogger(logger).
		SetMetricsScope(iops.MetricsScope().Tagged(map[string]string{
			"namespace": id.String(),
		}))
	opts = opts.SetInstrumentOptions(iops)

	scope := iops.MetricsScope().SubScope("database")

	tickWorkersConcurrency := int(math.Max(1, float64(runtime.NumCPU())/8))
	tickWorkers := xsync.NewWorkerPool(tickWorkersConcurrency)
	tickWorkers.Init()

	seriesOpts := NewSeriesOptionsFromOptions(opts, nopts.RetentionOptions()).
		SetStats(series.NewStats(scope)).
		SetColdWritesEnabled(nopts.ColdWritesEnabled())
	if err := seriesOpts.Validate(); err != nil {
		return nil, fmt.Errorf(
			"unable to create namespace %v, invalid series options: %v",
			metadata.ID().String(), err)
	}

	var (
		index NamespaceIndex
		err   error
	)
	if metadata.Options().IndexOptions().Enabled() {
		index, err = newNamespaceIndex(metadata, shardSet, opts)
		if err != nil {
			return nil, err
		}
	}

	n := &dbNamespace{
		id:                     id,
		shutdownCh:             make(chan struct{}),
		shardSet:               shardSet,
		blockRetriever:         blockRetriever,
		namespaceReaderMgr:     newNamespaceReaderManager(metadata, scope, opts),
		opts:                   opts,
		metadata:               metadata,
		nopts:                  nopts,
		seriesOpts:             seriesOpts,
		nowFn:                  opts.ClockOptions().NowFn(),
		snapshotFilesFn:        fs.SnapshotFiles,
		log:                    logger,
		increasingIndex:        increasingIndex,
		commitLogWriter:        commitLogWriter,
		reverseIndex:           index,
		tickWorkers:            tickWorkers,
		tickWorkersConcurrency: tickWorkersConcurrency,
		metrics:                newDatabaseNamespaceMetrics(scope, iops.TimerOptions()),
	}

	sl, err := opts.SchemaRegistry().RegisterListener(id, n)
	// Fail to create namespace is schema listener can not be registered successfully.
	// If proto is disabled, err will always be nil.
	if err != nil {
		return nil, fmt.Errorf(
			"unable to register schema listener for namespace %v, error: %v",
			metadata.ID().String(), err)
	}
	n.schemaListener = sl
	n.assignShardSet(shardSet, assignShardSetOptions{
		needsBootstrap:    nopts.BootstrapEnabled(),
		initialAssignment: true,
	})
	go n.reportStatusLoop(opts.InstrumentOptions().ReportInterval())

	return n, nil
}

// SetSchemaHistory implements namespace.SchemaListener.
func (n *dbNamespace) SetSchemaHistory(value namespace.SchemaHistory) {
	n.Lock()
	defer n.Unlock()

	schema, ok := value.GetLatest()
	if !ok {
		n.log.Error("can not update namespace schema to empty", zap.Stringer("namespace", n.ID()))
		return
	}

	metadata, err := namespace.NewMetadata(n.ID(), n.nopts.SetSchemaHistory(value))
	if err != nil {
		n.log.Error("can not update namespace metadata with empty schema history", zap.Stringer("namespace", n.ID()), zap.Error(err))
		return
	}

	n.schemaDescr = schema
	n.metadata = metadata
}

func (n *dbNamespace) reportStatusLoop(reportInterval time.Duration) {
	ticker := time.NewTicker(reportInterval)
	defer ticker.Stop()
	for {
		select {
		case <-n.shutdownCh:
			return
		case <-ticker.C:
			n.statsLastTick.RLock()
			n.metrics.status.activeSeries.Update(float64(n.statsLastTick.activeSeries))
			n.metrics.status.activeBlocks.Update(float64(n.statsLastTick.activeBlocks))
			n.metrics.status.index.numDocs.Update(float64(n.statsLastTick.index.numDocs))
			n.metrics.status.index.numBlocks.Update(float64(n.statsLastTick.index.numBlocks))
			n.metrics.status.index.numSegments.Update(float64(n.statsLastTick.index.numSegments))
			n.statsLastTick.RUnlock()
		}
	}
}

func (n *dbNamespace) Options() namespace.Options {
	return n.nopts
}

func (n *dbNamespace) StorageOptions() Options {
	return n.opts
}

func (n *dbNamespace) ID() ident.ID {
	return n.id
}

func (n *dbNamespace) Metadata() namespace.Metadata {
	// NB(r): metadata is updated in SetSchemaHistory so requires an RLock.
	n.RLock()
	result := n.metadata
	n.RUnlock()
	return result
}

func (n *dbNamespace) Schema() namespace.SchemaDescr {
	n.RLock()
	schema := n.schemaDescr
	n.RUnlock()
	return schema
}

func (n *dbNamespace) NumSeries() int64 {
	var count int64
	for _, shard := range n.OwnedShards() {
		count += shard.NumSeries()
	}
	return count
}

func (n *dbNamespace) Shards() []Shard {
	n.RLock()
	shards := n.shardSet.AllIDs()
	databaseShards := make([]Shard, len(shards))
	for i, shard := range shards {
		databaseShards[i] = n.shards[shard]
	}
	n.RUnlock()
	return databaseShards
}

func (n *dbNamespace) AssignShardSet(shardSet sharding.ShardSet) {
	n.assignShardSet(shardSet, assignShardSetOptions{
		needsBootstrap:    n.nopts.BootstrapEnabled(),
		initialAssignment: false,
	})
}

type assignShardSetOptions struct {
	needsBootstrap    bool
	initialAssignment bool
}

func (n *dbNamespace) assignShardSet(
	shardSet sharding.ShardSet,
	opts assignShardSetOptions,
) {
	var (
		incoming = make(map[uint32]struct{}, len(shardSet.All()))
		existing []databaseShard
		closing  []databaseShard
	)
	for _, shard := range shardSet.AllIDs() {
		incoming[shard] = struct{}{}
	}

	n.Lock()
	metadata := n.metadata
	existing = n.shards
	for _, shard := range existing {
		if shard == nil {
			continue
		}
		if _, ok := incoming[shard.ID()]; !ok {
			closing = append(closing, shard)
		}
	}
	n.shardSet = shardSet
	n.shards = make([]databaseShard, n.shardSet.Max()+1)
	for _, shard := range n.shardSet.AllIDs() {
		// We create shards if its an initial assignment or if its not an initial assignment
		// and the shard doesn't already exist.
		if !opts.initialAssignment && int(shard) < len(existing) && existing[shard] != nil {
			n.shards[shard] = existing[shard]
			continue
		}

		// Otherwise it's the initial assignment or there isn't an existing
		// shard created for this shard ID.
		n.shards[shard] = newDatabaseShard(metadata, shard, n.blockRetriever,
			n.namespaceReaderMgr, n.increasingIndex, n.reverseIndex,
			opts.needsBootstrap, n.opts, n.seriesOpts)
		// NB(bodu): We only record shard add metrics for shards created in non
		// initial assignments.
		if !opts.initialAssignment {
			n.metrics.shards.add.Inc(1)
		}
	}

	if idx := n.reverseIndex; idx != nil {
		idx.AssignShardSet(shardSet)
	}
	if br := n.blockRetriever; br != nil {
		br.AssignShardSet(shardSet)
	}
	if mgr := n.namespaceReaderMgr; mgr != nil {
		mgr.assignShardSet(shardSet)
	}

	n.Unlock()
	n.closeShards(closing, false)
}

func (n *dbNamespace) closeShards(shards []databaseShard, blockUntilClosed bool) {
	var wg sync.WaitGroup
	// NB(r): There is a shard close deadline that controls how fast each
	// shard closes set in the options.  To make sure this is the single
	// point of control for determining how impactful closing shards may
	// be to performance, we let this be the single gate and simply spin
	// up a goroutine per shard that we need to close and rely on the self
	// throttling of each shard as determined by the close shard deadline to
	// gate the impact.
	closeFn := func(shard databaseShard) {
		defer wg.Done()
		if err := shard.Close(); err != nil {
			n.log.
				With(zap.Uint32("shard", shard.ID())).
				Error("error occurred closing shard", zap.Error(err))
			n.metrics.shards.closeErrors.Inc(1)
		} else {
			n.metrics.shards.close.Inc(1)
		}
	}

	wg.Add(len(shards))
	for _, shard := range shards {
		dbShard := shard
		if dbShard == nil {
			continue
		}
		go closeFn(dbShard)
	}

	if blockUntilClosed {
		wg.Wait()
	}
}

func (n *dbNamespace) Tick(c context.Cancellable, startTime time.Time) error {
	// Allow the reader cache to tick.
	n.namespaceReaderMgr.tick()

	// Fetch the owned shards.
	shards := n.OwnedShards()
	if len(shards) == 0 {
		return nil
	}

	n.RLock()
	nsCtx := n.nsContextWithRLock()
	n.RUnlock()

	// Tick through the shards at a capped level of concurrency.
	var (
		r        tickResult
		multiErr xerrors.MultiError
		l        sync.Mutex
		wg       sync.WaitGroup
	)
	for _, shard := range shards {
		shard := shard
		wg.Add(1)
		n.tickWorkers.Go(func() {
			defer wg.Done()

			if c.IsCancelled() {
				return
			}

			shardResult, err := shard.Tick(c, startTime, nsCtx)

			l.Lock()
			r = r.merge(shardResult)
			multiErr = multiErr.Add(err)
			l.Unlock()
		})
	}

	wg.Wait()

	// Tick namespaceIndex if it exists.
	var (
		indexTickResults namespaceIndexTickResult
		err              error
	)
	if idx := n.reverseIndex; idx != nil {
		indexTickResults, err = idx.Tick(c, startTime)
		if err != nil {
			multiErr = multiErr.Add(err)
		}
	}

	// NB: we early terminate here to ensure we are not reporting metrics
	// based on in-accurate/partial tick results.
	if err := multiErr.FinalError(); err != nil || c.IsCancelled() {
		return err
	}

	n.statsLastTick.Lock()
	n.statsLastTick.activeSeries = int64(r.activeSeries)
	n.statsLastTick.activeBlocks = int64(r.activeBlocks)
	n.statsLastTick.index = databaseNamespaceIndexStatsLastTick{
		numDocs:     indexTickResults.NumTotalDocs,
		numBlocks:   indexTickResults.NumBlocks,
		numSegments: indexTickResults.NumSegments,
	}
	n.statsLastTick.Unlock()

	n.metrics.tick.activeSeries.Update(float64(r.activeSeries))
	n.metrics.tick.expiredSeries.Inc(int64(r.expiredSeries))
	n.metrics.tick.activeBlocks.Update(float64(r.activeBlocks))
	n.metrics.tick.wiredBlocks.Update(float64(r.wiredBlocks))
	n.metrics.tick.unwiredBlocks.Update(float64(r.unwiredBlocks))
	n.metrics.tick.pendingMergeBlocks.Update(float64(r.pendingMergeBlocks))
	n.metrics.tick.madeExpiredBlocks.Inc(int64(r.madeExpiredBlocks))
	n.metrics.tick.madeUnwiredBlocks.Inc(int64(r.madeUnwiredBlocks))
	n.metrics.tick.mergedOutOfOrderBlocks.Inc(int64(r.mergedOutOfOrderBlocks))
	n.metrics.tick.evictedBuckets.Inc(int64(r.evictedBuckets))
	n.metrics.tick.index.numDocs.Update(float64(indexTickResults.NumTotalDocs))
	n.metrics.tick.index.numBlocks.Update(float64(indexTickResults.NumBlocks))
	n.metrics.tick.index.numSegments.Update(float64(indexTickResults.NumSegments))
	n.metrics.tick.index.numBlocksEvicted.Inc(indexTickResults.NumBlocksEvicted)
	n.metrics.tick.index.numBlocksSealed.Inc(indexTickResults.NumBlocksSealed)
	n.metrics.tick.errors.Inc(int64(r.errors))

	return nil
}

func (n *dbNamespace) Write(
	ctx context.Context,
	id ident.ID,
	timestamp time.Time,
	value float64,
	unit xtime.Unit,
	annotation []byte,
) (SeriesWrite, error) {
	callStart := n.nowFn()
	shard, nsCtx, err := n.shardFor(id)
	if err != nil {
		n.metrics.write.ReportError(n.nowFn().Sub(callStart))
		return SeriesWrite{}, err
	}
	opts := series.WriteOptions{
		TruncateType: n.opts.TruncateType(),
		SchemaDesc:   nsCtx.Schema,
	}
	seriesWrite, err := shard.Write(ctx, id, timestamp,
		value, unit, annotation, opts)
	n.metrics.write.ReportSuccessOrError(err, n.nowFn().Sub(callStart))
	return seriesWrite, err
}

func (n *dbNamespace) WriteTagged(
	ctx context.Context,
	id ident.ID,
	tags ident.TagIterator,
	timestamp time.Time,
	value float64,
	unit xtime.Unit,
	annotation []byte,
) (SeriesWrite, error) {
	callStart := n.nowFn()
	if n.reverseIndex == nil { // only happens if indexing is enabled.
		n.metrics.writeTagged.ReportError(n.nowFn().Sub(callStart))
		return SeriesWrite{}, errNamespaceIndexingDisabled
	}
	shard, nsCtx, err := n.shardFor(id)
	if err != nil {
		n.metrics.writeTagged.ReportError(n.nowFn().Sub(callStart))
		return SeriesWrite{}, err
	}
	opts := series.WriteOptions{
		TruncateType: n.opts.TruncateType(),
		SchemaDesc:   nsCtx.Schema,
	}
	seriesWrite, err := shard.WriteTagged(ctx, id, tags, timestamp,
		value, unit, annotation, opts)
	n.metrics.writeTagged.ReportSuccessOrError(err, n.nowFn().Sub(callStart))
	return seriesWrite, err
}

func (n *dbNamespace) WritePendingIndexInserts(
	pending []writes.PendingIndexInsert,
) error {
	if n.reverseIndex == nil { // only happens if indexing is enabled.
		return errNamespaceIndexingDisabled
	}
	return n.reverseIndex.WritePending(pending)
}

func (n *dbNamespace) SeriesReadWriteRef(
	shardID uint32,
	id ident.ID,
	tags ident.TagIterator,
) (SeriesReadWriteRef, bool, error) {
	n.RLock()
	shard, owned, err := n.shardAtWithRLock(shardID)
	n.RUnlock()
	if err != nil {
		return SeriesReadWriteRef{}, owned, err
	}

	opts := ShardSeriesReadWriteRefOptions{
		ReverseIndex: n.reverseIndex != nil,
	}

	res, err := shard.SeriesReadWriteRef(id, tags, opts)
	return res, true, err
}

func (n *dbNamespace) QueryIDs(
	ctx context.Context,
	query index.Query,
	opts index.QueryOptions,
) (index.QueryResult, error) {
	ctx, sp, sampled := ctx.StartSampledTraceSpan(tracepoint.NSQueryIDs)
	if sampled {
		sp.LogFields(
			opentracinglog.String("query", query.String()),
			opentracinglog.String("namespace", n.ID().String()),
			opentracinglog.Int("seriesLimit", opts.SeriesLimit),
			opentracinglog.Int("docsLimit", opts.DocsLimit),
			xopentracing.Time("start", opts.StartInclusive),
			xopentracing.Time("end", opts.EndExclusive),
		)
	}
	defer sp.Finish()

	callStart := n.nowFn()
	if n.reverseIndex == nil { // only happens if indexing is enabled.
		n.metrics.queryIDs.ReportError(n.nowFn().Sub(callStart))
		err := errNamespaceIndexingDisabled
		sp.LogFields(opentracinglog.Error(err))
		return index.QueryResult{}, err
	}

	if n.reverseIndex.BootstrapsDone() < 1 {
		// Similar to reading shard data, return not bootstrapped
		n.metrics.queryIDs.ReportError(n.nowFn().Sub(callStart))
		err := errIndexNotBootstrappedToRead
		sp.LogFields(opentracinglog.Error(err))
		return index.QueryResult{},
			xerrors.NewRetryableError(err)
	}

	res, err := n.reverseIndex.Query(ctx, query, opts)
	if err != nil {
		sp.LogFields(opentracinglog.Error(err))
	}
	n.metrics.queryIDs.ReportSuccessOrError(err, n.nowFn().Sub(callStart))
	return res, err
}

func (n *dbNamespace) AggregateQuery(
	ctx context.Context,
	query index.Query,
	opts index.AggregationOptions,
) (index.AggregateQueryResult, error) {
	callStart := n.nowFn()
	if n.reverseIndex == nil { // only happens if indexing is enabled.
		n.metrics.aggregateQuery.ReportError(n.nowFn().Sub(callStart))
		return index.AggregateQueryResult{}, errNamespaceIndexingDisabled
	}

	if n.reverseIndex.BootstrapsDone() < 1 {
		// Similar to reading shard data, return not bootstrapped
		n.metrics.aggregateQuery.ReportError(n.nowFn().Sub(callStart))
		return index.AggregateQueryResult{},
			xerrors.NewRetryableError(errIndexNotBootstrappedToRead)
	}

	res, err := n.reverseIndex.AggregateQuery(ctx, query, opts)
	n.metrics.aggregateQuery.ReportSuccessOrError(err, n.nowFn().Sub(callStart))
	return res, err
}

func (n *dbNamespace) PrepareBootstrap(ctx context.Context) ([]databaseShard, error) {
	ctx, span, sampled := ctx.StartSampledTraceSpan(tracepoint.NSPrepareBootstrap)
	defer span.Finish()

	if sampled {
		span.LogFields(opentracinglog.String("namespace", n.id.String()))
	}

	var (
		wg           sync.WaitGroup
		multiErrLock sync.Mutex
		multiErr     xerrors.MultiError
		shards       = n.OwnedShards()
	)
	for _, shard := range shards {
		shard := shard
		wg.Add(1)
		go func() {
			defer wg.Done()

			err := shard.PrepareBootstrap(ctx)
			if err != nil {
				multiErrLock.Lock()
				multiErr = multiErr.Add(err)
				multiErrLock.Unlock()
			}
		}()
	}

	wg.Wait()

	if err := multiErr.FinalError(); err != nil {
		return nil, err
	}

	return shards, nil
}

func (n *dbNamespace) ReadEncoded(
	ctx context.Context,
	id ident.ID,
	start, end time.Time,
) ([][]xio.BlockReader, error) {
	callStart := n.nowFn()
	shard, nsCtx, err := n.readableShardFor(id)
	if err != nil {
		n.metrics.read.ReportError(n.nowFn().Sub(callStart))
		return nil, err
	}
	res, err := shard.ReadEncoded(ctx, id, start, end, nsCtx)
	n.metrics.read.ReportSuccessOrError(err, n.nowFn().Sub(callStart))
	return res, err
}

func (n *dbNamespace) FetchBlocks(
	ctx context.Context,
	shardID uint32,
	id ident.ID,
	starts []time.Time,
) ([]block.FetchBlockResult, error) {
	callStart := n.nowFn()
	shard, nsCtx, err := n.readableShardAt(shardID)
	if err != nil {
		n.metrics.fetchBlocks.ReportError(n.nowFn().Sub(callStart))
		return nil, err
	}

	res, err := shard.FetchBlocks(ctx, id, starts, nsCtx)
	n.metrics.fetchBlocks.ReportSuccessOrError(err, n.nowFn().Sub(callStart))
	return res, err
}

func (n *dbNamespace) FetchBlocksMetadataV2(
	ctx context.Context,
	shardID uint32,
	start, end time.Time,
	limit int64,
	pageToken PageToken,
	opts block.FetchBlocksMetadataOptions,
) (block.FetchBlocksMetadataResults, PageToken, error) {
	callStart := n.nowFn()
	shard, _, err := n.readableShardAt(shardID)
	if err != nil {
		n.metrics.fetchBlocksMetadata.ReportError(n.nowFn().Sub(callStart))
		return nil, nil, err
	}

	res, nextPageToken, err := shard.FetchBlocksMetadataV2(ctx, start, end, limit,
		pageToken, opts)
	n.metrics.fetchBlocksMetadata.ReportSuccessOrError(err, n.nowFn().Sub(callStart))
	return res, nextPageToken, err
}

func (n *dbNamespace) Bootstrap(
	ctx context.Context,
	bootstrapResult bootstrap.NamespaceResult,
) error {
	ctx, span, sampled := ctx.StartSampledTraceSpan(tracepoint.NSBootstrap)
	defer span.Finish()

	if sampled {
		span.LogFields(opentracinglog.String("namespace", n.id.String()))
	}

	callStart := n.nowFn()

	n.Lock()
	if n.bootstrapState == Bootstrapping {
		n.Unlock()
		n.metrics.bootstrap.ReportError(n.nowFn().Sub(callStart))
		return errNamespaceIsBootstrapping
	}
	n.bootstrapState = Bootstrapping
	n.Unlock()

	n.metrics.bootstrapStart.Inc(1)

	success := false
	defer func() {
		n.Lock()
		if success {
			n.bootstrapState = Bootstrapped
		} else {
			n.bootstrapState = BootstrapNotStarted
		}
		n.Unlock()
		n.metrics.bootstrapEnd.Inc(1)
	}()

	if !n.nopts.BootstrapEnabled() {
		success = true
		n.metrics.bootstrap.ReportSuccess(n.nowFn().Sub(callStart))
		return nil
	}

	// Bootstrap shards using at least half the CPUs available
	workers := xsync.NewWorkerPool(int(math.Ceil(float64(runtime.NumCPU()) / 2)))
	workers.Init()

	var (
		bootstrappedShards = bootstrapResult.Shards
		multiErr           = xerrors.NewMultiError()
		mutex              sync.Mutex
		wg                 sync.WaitGroup
	)
	n.log.Info("bootstrap marking all shards as bootstrapped",
		zap.Stringer("namespace", n.id),
		zap.Int("numShards", len(bootstrappedShards)))
	for _, shard := range n.OwnedShards() {
		// Make sure it was bootstrapped during this bootstrap run.
		shardID := shard.ID()
		bootstrapped := false
		for _, elem := range bootstrappedShards {
			if elem == shardID {
				bootstrapped = true
				break
			}
		}
		if !bootstrapped {
			// NB(r): Not bootstrapped in this bootstrap run.
			continue
		}

		if shard.IsBootstrapped() {
			// No concurrent bootstraps, this is an invariant since
			// we only select bootstrapping the shard for a run if it's
			// not already bootstrapped.
			err := instrument.InvariantErrorf(
				"bootstrapper already bootstrapped shard: %d", shardID)
			mutex.Lock()
			multiErr = multiErr.Add(err)
			mutex.Unlock()
			continue
		}

		wg.Add(1)
		shard := shard
		workers.Go(func() {
			err := shard.Bootstrap(ctx)

			mutex.Lock()
			multiErr = multiErr.Add(err)
			mutex.Unlock()

			wg.Done()
		})
	}
	wg.Wait()

	if n.reverseIndex != nil {
		indexResults := bootstrapResult.IndexResult.IndexResults()
		n.log.Info("bootstrap index with bootstrapped index segments",
			zap.Int("numIndexBlocks", len(indexResults)))
		err := n.reverseIndex.Bootstrap(indexResults)
		multiErr = multiErr.Add(err)
	}

	markAnyUnfulfilled := func(
		bootstrapType string,
		unfulfilled result.ShardTimeRanges,
	) error {
		shardsUnfulfilled := int64(unfulfilled.Len())
		n.metrics.unfulfilled.Inc(shardsUnfulfilled)
		if shardsUnfulfilled == 0 {
			return nil
		}

		errStr := unfulfilled.SummaryString()
		errFmt := "bootstrap completed with unfulfilled ranges"
		n.log.Error(errFmt,
			zap.Error(errors.New(errStr)),
			zap.String("namespace", n.id.String()),
			zap.String("bootstrapType", bootstrapType))
		return fmt.Errorf("%s: %s", errFmt, errStr)
	}

	r := bootstrapResult
	if err := markAnyUnfulfilled("data", r.DataResult.Unfulfilled()); err != nil {
		multiErr = multiErr.Add(err)
	}
	if n.reverseIndex != nil {
		if err := markAnyUnfulfilled("index", r.IndexResult.Unfulfilled()); err != nil {
			multiErr = multiErr.Add(err)
		}
	}

	err := multiErr.FinalError()
	n.metrics.bootstrap.ReportSuccessOrError(err, n.nowFn().Sub(callStart))

	// NB(r): "success" is read by the defer above and depending on if true/false
	// will set the namespace status as bootstrapped or not.
	success = err == nil
	return err
}

func (n *dbNamespace) WarmFlush(
	blockStart time.Time,
	flushPersist persist.FlushPreparer,
) error {
	// NB(rartoul): This value can be used for emitting metrics, but should not be used
	// for business logic.
	callStart := n.nowFn()

	n.RLock()
	if n.bootstrapState != Bootstrapped {
		n.RUnlock()
		n.metrics.flushWarmData.ReportError(n.nowFn().Sub(callStart))
		return errNamespaceNotBootstrapped
	}
	nsCtx := n.nsContextWithRLock()
	n.RUnlock()

	if !n.nopts.FlushEnabled() {
		n.metrics.flushWarmData.ReportSuccess(n.nowFn().Sub(callStart))
		return nil
	}

	// check if blockStart is aligned with the namespace's retention options
	bs := n.nopts.RetentionOptions().BlockSize()
	if t := blockStart.Truncate(bs); !blockStart.Equal(t) {
		return fmt.Errorf("failed to flush at time %v, not aligned to blockSize", blockStart.String())
	}

	multiErr := xerrors.NewMultiError()
	shards := n.OwnedShards()
	for _, shard := range shards {
		if !shard.IsBootstrapped() {
			n.log.
				With(zap.Uint32("shard", shard.ID())).
				Debug("skipping warm flush due to shard not bootstrapped yet")
			continue
		}

		flushState, err := shard.FlushState(blockStart)
		if err != nil {
			return err
		}
		// skip flushing if the shard has already flushed data for the `blockStart`
		if flushState.WarmStatus == fileOpSuccess {
			continue
		}

		// NB(xichen): we still want to proceed if a shard fails to flush its data.
		// Probably want to emit a counter here, but for now just log it.
		if err := shard.WarmFlush(blockStart, flushPersist, nsCtx); err != nil {
			detailedErr := fmt.Errorf("shard %d failed to flush data: %v",
				shard.ID(), err)
			multiErr = multiErr.Add(detailedErr)
		}
	}

	res := multiErr.FinalError()
	n.metrics.flushWarmData.ReportSuccessOrError(res, n.nowFn().Sub(callStart))
	return res
}

// idAndBlockStart is the composite key for the genny map used to keep track of
// dirty series that need to be ColdFlushed.
type idAndBlockStart struct {
	id         []byte
	blockStart xtime.UnixNano
}

type coldFlushReuseableResources struct {
	// dirtySeries is a map from a composite key of <series ID, block start>
	// to an element in a list in the dirtySeriesToWrite map. This map is used
	// to quickly test whether a series is dirty for a particular block start.
	//
	// The composite key is deliberately made so that this map stays one level
	// deep, making it easier to share between shard loops, minimizing the need
	// for allocations.
	//
	// Having a reference to the element in the dirtySeriesToWrite list enables
	// efficient removal of the series that have been read and subsequent
	// iterating through remaining series to be read.
	dirtySeries *dirtySeriesMap
	// dirtySeriesToWrite is a map from block start to a list of dirty series
	// that have yet to be written to disk.
	dirtySeriesToWrite map[xtime.UnixNano]*idList
	// idElementPool is a pool of list elements to be used when constructing
	// new lists for the dirtySeriesToWrite map.
	idElementPool *idElementPool
	fsReader      fs.DataFileSetReader
}

func newColdFlushReuseableResources(opts Options) (coldFlushReuseableResources, error) {
	fsReader, err := fs.NewReader(opts.BytesPool(), opts.CommitLogOptions().FilesystemOptions())
	if err != nil {
		return coldFlushReuseableResources{}, nil
	}

	return coldFlushReuseableResources{
		dirtySeries:        newDirtySeriesMap(),
		dirtySeriesToWrite: make(map[xtime.UnixNano]*idList),
		// TODO(juchan): set pool options.
		idElementPool: newIDElementPool(nil),
		fsReader:      fsReader,
	}, nil
}

func (r *coldFlushReuseableResources) reset() {
	for _, seriesList := range r.dirtySeriesToWrite {
		if seriesList != nil {
			seriesList.Reset()
		}
		// Don't delete the empty list from the map so that other shards don't
		// need to reinitialize the list for these blocks.
	}

	r.dirtySeries.Reset()
}

func (n *dbNamespace) ColdFlush(flushPersist persist.FlushPreparer) error {
	// NB(rartoul): This value can be used for emitting metrics, but should not be used
	// for business logic.
	callStart := n.nowFn()

	n.RLock()
	if n.bootstrapState != Bootstrapped {
		n.RUnlock()
		n.metrics.flushColdData.ReportError(n.nowFn().Sub(callStart))
		return errNamespaceNotBootstrapped
	}
	nsCtx := n.nsContextWithRLock()
	n.RUnlock()

	// If repair is enabled we still need cold flush regardless of whether cold writes is
	// enabled since repairs are dependent on the cold flushing logic.
	if !n.nopts.ColdWritesEnabled() && !n.nopts.RepairEnabled() {
		n.metrics.flushColdData.ReportSuccess(n.nowFn().Sub(callStart))
		return nil
	}

	shards := n.OwnedShards()

	resources, err := newColdFlushReuseableResources(n.opts)
	if err != nil {
		n.metrics.flushColdData.ReportError(n.nowFn().Sub(callStart))
		return err
	}

	// NB(bodu): The in-mem index will lag behind the TSDB in terms of new series writes. For a period of
	// time between when we rotate out the active cold mutable index segments (happens here) and when
	// we actually cold flush the data to disk we will be making writes to the newly active mutable seg.
	// This means that some series can live doubly in-mem and loaded from disk until the next cold flush
	// where they will be evicted from the in-mem index.
	var (
		onColdFlushDone OnColdFlushDone
	)
	if n.reverseIndex != nil {
		onColdFlushDone, err = n.reverseIndex.ColdFlush(shards)
		if err != nil {
			n.metrics.flushColdData.ReportError(n.nowFn().Sub(callStart))
			return err
		}
	}

	onColdFlushNs, err := n.opts.OnColdFlush().ColdFlushNamespace(n)
	if err != nil {
		n.metrics.flushColdData.ReportError(n.nowFn().Sub(callStart))
		return err
	}

	// NB(bodu): Deferred shard cold flushes so that we can ensure that cold flush index data is
	// persisted before persisting TSDB data to ensure crash consistency.
	multiErr := xerrors.NewMultiError()
	shardColdFlushes := make([]ShardColdFlush, 0, len(shards))
	for _, shard := range shards {
		shardColdFlush, err := shard.ColdFlush(flushPersist, resources, nsCtx, onColdFlushNs)
		if err != nil {
			detailedErr := fmt.Errorf("shard %d failed to compact: %v", shard.ID(), err)
			multiErr = multiErr.Add(detailedErr)
			continue
		}
		shardColdFlushes = append(shardColdFlushes, shardColdFlush)
	}

	// We go through this error checking process to allow for partially successful flushes.
	indexColdFlushError := onColdFlushNs.Done()
	if indexColdFlushError == nil && onColdFlushDone != nil {
		// Only evict rotated cold mutable index segments if the index cold flush was successful
		// or we will lose queryability of data that's still in mem.
		indexColdFlushError = onColdFlushDone()
	}
	if indexColdFlushError == nil {
		// NB(bodu): We only want to complete data cold flushes if the index cold flush
		// is successful. If index cold flush is successful, we want to attempt writing
		// of checkpoint files to complete the cold data flush lifecycle for successful shards.
		for _, shardColdFlush := range shardColdFlushes {
			multiErr = multiErr.Add(shardColdFlush.Done())
		}
	}
	multiErr = multiErr.Add(indexColdFlushError)

	res := multiErr.FinalError()
	n.metrics.flushColdData.ReportSuccessOrError(res, n.nowFn().Sub(callStart))
	return res
}

func (n *dbNamespace) FlushIndex(flush persist.IndexFlush) error {
	callStart := n.nowFn()
	n.RLock()
	if n.bootstrapState != Bootstrapped {
		n.RUnlock()
		n.metrics.flushIndex.ReportError(n.nowFn().Sub(callStart))
		return errNamespaceNotBootstrapped
	}
	n.RUnlock()

	if !n.nopts.FlushEnabled() || !n.nopts.IndexOptions().Enabled() {
		n.metrics.flushIndex.ReportSuccess(n.nowFn().Sub(callStart))
		return nil
	}

	shards := n.OwnedShards()
	err := n.reverseIndex.WarmFlush(flush, shards)
	n.metrics.flushIndex.ReportSuccessOrError(err, n.nowFn().Sub(callStart))
	return err
}

func (n *dbNamespace) Snapshot(
	blockStart,
	snapshotTime time.Time,
	snapshotPersist persist.SnapshotPreparer,
) error {
	// NB(rartoul): This value can be used for emitting metrics, but should not be used
	// for business logic.
	callStart := n.nowFn()

	var nsCtx namespace.Context
	n.RLock()
	if n.bootstrapState != Bootstrapped {
		n.RUnlock()
		n.metrics.snapshot.ReportError(n.nowFn().Sub(callStart))
		return errNamespaceNotBootstrapped
	}
	nsCtx = n.nsContextWithRLock()
	n.RUnlock()

	if !n.nopts.SnapshotEnabled() {
		// Note that we keep the ability to disable snapshots at the namespace level around for
		// debugging / performance / flexibility reasons, but disabling it can / will cause data
		// loss due to the commitlog cleanup logic assuming that a valid snapshot checkpoint file
		// means that all namespaces were successfully snapshotted.
		n.metrics.snapshot.ReportSuccess(n.nowFn().Sub(callStart))
		return nil
	}

	multiErr := xerrors.NewMultiError()
	shards := n.OwnedShards()
	for _, shard := range shards {
		err := shard.Snapshot(blockStart, snapshotTime, snapshotPersist, nsCtx)
		if err != nil {
			detailedErr := fmt.Errorf("shard %d failed to snapshot: %v", shard.ID(), err)
			multiErr = multiErr.Add(detailedErr)
			// Continue with remaining shards
		}
	}

	res := multiErr.FinalError()
	n.metrics.snapshot.ReportSuccessOrError(res, n.nowFn().Sub(callStart))
	return res
}

func (n *dbNamespace) NeedsFlush(
	alignedInclusiveStart time.Time,
	alignedInclusiveEnd time.Time,
) (bool, error) {
	// NB(r): Essentially if all are success, we don't need to flush, if any
	// are failed with the minimum num failures less than max retries then
	// we need to flush - otherwise if any in progress we can't flush and if
	// any not started then we need to flush.
	n.RLock()
	defer n.RUnlock()
	return n.needsFlushWithLock(alignedInclusiveStart, alignedInclusiveEnd)
}

func (n *dbNamespace) needsFlushWithLock(
	alignedInclusiveStart time.Time,
	alignedInclusiveEnd time.Time,
) (bool, error) {
	var (
		blockSize   = n.nopts.RetentionOptions().BlockSize()
		blockStarts = timesInRange(alignedInclusiveStart, alignedInclusiveEnd, blockSize)
	)

	// NB(prateek): we do not check if any other flush is in progress in this method,
	// instead relying on the databaseFlushManager to ensure atomicity of flushes.

	// Check for not started or failed that might need a flush
	for _, shard := range n.shards {
		if shard == nil {
			continue
		}
		for _, blockStart := range blockStarts {
			flushState, err := shard.FlushState(blockStart)
			if err != nil {
				return false, err
			}
			if flushState.WarmStatus != fileOpSuccess {
				return true, nil
			}
		}
	}

	// All success or failed and reached max retries
	return false, nil
}

func (n *dbNamespace) Truncate() (int64, error) {
	var totalNumSeries int64

	n.RLock()
	shards := n.shardSet.AllIDs()
	for _, shard := range shards {
		totalNumSeries += n.shards[shard].NumSeries()
	}
	n.RUnlock()

	// For now we are simply dropping all the objects (e.g., shards, series, blocks etc) owned by the
	// namespace, which means the memory will be reclaimed the next time GC kicks in and returns the
	// reclaimed memory to the OS. In the future, we might investigate whether it's worth returning
	// the pooled objects to the pools if the pool is low and needs replenishing.
	n.assignShardSet(n.shardSet, assignShardSetOptions{
		needsBootstrap:    false,
		initialAssignment: true,
	})

	// NB(xichen): possibly also clean up disk files and force a GC here to reclaim memory immediately
	return totalNumSeries, nil
}

func (n *dbNamespace) Repair(
	repairer databaseShardRepairer,
	tr xtime.Range,
) error {
	if !n.nopts.RepairEnabled() {
		return nil
	}

	var (
		wg                    sync.WaitGroup
		mutex                 sync.Mutex
		numShardsRepaired     int
		numTotalSeries        int64
		numTotalBlocks        int64
		numSizeDiffSeries     int64
		numSizeDiffBlocks     int64
		numChecksumDiffSeries int64
		numChecksumDiffBlocks int64
		throttlePerShard      time.Duration
	)

	multiErr := xerrors.NewMultiError()
	shards := n.OwnedShards()
	numShards := len(shards)
	if numShards > 0 {
		throttlePerShard = time.Duration(
			int64(repairer.Options().RepairThrottle()) / int64(numShards))
	}

	workers := xsync.NewWorkerPool(repairer.Options().RepairShardConcurrency())
	workers.Init()

	n.RLock()
	nsCtx := n.nsContextWithRLock()
	nsMeta := n.metadata
	n.RUnlock()

	for _, shard := range shards {
		shard := shard

		wg.Add(1)
		workers.Go(func() {
			defer wg.Done()

			ctx := n.opts.ContextPool().Get()
			defer ctx.Close()

			metadataRes, err := shard.Repair(ctx, nsCtx, nsMeta, tr, repairer)

			mutex.Lock()
			if err != nil {
				multiErr = multiErr.Add(err)
			} else {
				numShardsRepaired++
				numTotalSeries += metadataRes.NumSeries
				numTotalBlocks += metadataRes.NumBlocks
				numSizeDiffSeries += metadataRes.SizeDifferences.NumSeries()
				numSizeDiffBlocks += metadataRes.SizeDifferences.NumBlocks()
				numChecksumDiffSeries += metadataRes.ChecksumDifferences.NumSeries()
				numChecksumDiffBlocks += metadataRes.ChecksumDifferences.NumBlocks()
			}
			mutex.Unlock()

			if throttlePerShard > 0 {
				time.Sleep(throttlePerShard)
			}
		})
	}

	wg.Wait()

	n.log.Info("repair result",
		zap.String("repairTimeRange", tr.String()),
		zap.Int("numTotalShards", len(shards)),
		zap.Int("numShardsRepaired", numShardsRepaired),
		zap.Int64("numTotalSeries", numTotalSeries),
		zap.Int64("numTotalBlocks", numTotalBlocks),
		zap.Int64("numSizeDiffSeries", numSizeDiffSeries),
		zap.Int64("numSizeDiffBlocks", numSizeDiffBlocks),
		zap.Int64("numChecksumDiffSeries", numChecksumDiffSeries),
		zap.Int64("numChecksumDiffBlocks", numChecksumDiffBlocks),
	)

	return multiErr.FinalError()
}

func (n *dbNamespace) OwnedShards() []databaseShard {
	n.RLock()
	shards := n.shardSet.AllIDs()
	databaseShards := make([]databaseShard, len(shards))
	for i, shard := range shards {
		databaseShards[i] = n.shards[shard]
	}
	n.RUnlock()
	return databaseShards
}

func (n *dbNamespace) Index() (NamespaceIndex, error) {
	n.RLock()
	defer n.RUnlock()
	if !n.metadata.Options().IndexOptions().Enabled() {
		return nil, errNamespaceIndexingDisabled
	}
	return n.reverseIndex, nil
}

func (n *dbNamespace) shardFor(id ident.ID) (databaseShard, namespace.Context, error) {
	n.RLock()
	nsCtx := n.nsContextWithRLock()
	shardID := n.shardSet.Lookup(id)
	shard, _, err := n.shardAtWithRLock(shardID)
	n.RUnlock()
	return shard, nsCtx, err
}

func (n *dbNamespace) readableShardFor(id ident.ID) (databaseShard, namespace.Context, error) {
	n.RLock()
	nsCtx := n.nsContextWithRLock()
	shardID := n.shardSet.Lookup(id)
	shard, err := n.readableShardAtWithRLock(shardID)
	n.RUnlock()
	return shard, nsCtx, err
}

func (n *dbNamespace) readableShardAt(shardID uint32) (databaseShard, namespace.Context, error) {
	n.RLock()
	nsCtx := n.nsContextWithRLock()
	shard, err := n.readableShardAtWithRLock(shardID)
	n.RUnlock()
	return shard, nsCtx, err
}

func (n *dbNamespace) shardAtWithRLock(shardID uint32) (databaseShard, bool, error) {
	// NB(r): These errors are retryable as they will occur
	// during a topology change and must be retried by the client.
	if int(shardID) >= len(n.shards) {
		return nil, false, xerrors.NewRetryableError(
			fmt.Errorf("not responsible for shard %d", shardID))
	}
	shard := n.shards[shardID]
	if shard == nil {
		return nil, false, xerrors.NewRetryableError(
			fmt.Errorf("not responsible for shard %d", shardID))
	}
	return shard, true, nil
}

func (n *dbNamespace) readableShardAtWithRLock(shardID uint32) (databaseShard, error) {
	shard, _, err := n.shardAtWithRLock(shardID)
	if err != nil {
		return nil, err
	}
	if !shard.IsBootstrapped() {
		return nil, xerrors.NewRetryableError(errShardNotBootstrappedToRead)
	}
	return shard, nil
}

func (n *dbNamespace) Close() error {
	n.Lock()
	if n.closed {
		n.Unlock()
		return errNamespaceAlreadyClosed
	}
	n.closed = true
	shards := n.shards
	n.shards = shards[:0]
	n.shardSet = sharding.NewEmptyShardSet(sharding.DefaultHashFn(1))
	n.Unlock()
	n.namespaceReaderMgr.close()
	n.closeShards(shards, true)
	close(n.shutdownCh)
	if n.reverseIndex != nil {
		return n.reverseIndex.Close()
	}
	if n.schemaListener != nil {
		n.schemaListener.Close()
	}
	return nil
}

func (n *dbNamespace) BootstrapState() ShardBootstrapStates {
	n.RLock()
	shardStates := make(ShardBootstrapStates, len(n.shards))
	for _, shard := range n.shards {
		if shard == nil {
			continue
		}
		shardStates[shard.ID()] = shard.BootstrapState()
	}
	n.RUnlock()
	return shardStates
}

func (n *dbNamespace) FlushState(shardID uint32, blockStart time.Time) (fileOpState, error) {
	n.RLock()
	defer n.RUnlock()
	shard, _, err := n.shardAtWithRLock(shardID)
	if err != nil {
		return fileOpState{}, err
	}
	flushState, err := shard.FlushState(blockStart)
	if err != nil {
		return fileOpState{}, err
	}
	return flushState, nil
}

func (n *dbNamespace) nsContextWithRLock() namespace.Context {
	return namespace.Context{ID: n.id, Schema: n.schemaDescr}
}

func (n *dbNamespace) AggregateTiles(
	ctx context.Context,
	sourceNs databaseNamespace,
	opts AggregateTilesOptions,
	pm persist.Manager,
<<<<<<< HEAD
) error {
	// NB(rartoul): This value can be used for emitting metrics, but should not be used
	// for business logic.
	callStart := n.nowFn()
=======
) (int64, error) {
	callStart := n.nowFn()
	processedBlockCount, err := n.aggregateTiles(ctx, sourceNs, opts, pm)
	n.metrics.writeAggData.ReportSuccessOrError(err, n.nowFn().Sub(callStart))

	return processedBlockCount, err
}

func (n *dbNamespace) aggregateTiles(
	ctx context.Context,
	sourceNs databaseNamespace,
	opts AggregateTilesOptions,
	pm persist.Manager,
) (int64, error) {
	targetBlockSize := n.Metadata().Options().RetentionOptions().BlockSize()
	blockStart := opts.Start.Truncate(targetBlockSize)
	if blockStart.Add(targetBlockSize).Before(opts.End) {
		return 0, fmt.Errorf("tile aggregation must be done within a single target block (start=%s, end=%s, blockSize=%s)",
			opts.Start, opts.End, targetBlockSize.String())
	}
>>>>>>> f6a4d433

	n.RLock()
	if n.bootstrapState != Bootstrapped {
		n.RUnlock()
<<<<<<< HEAD
		n.metrics.writeAggData.ReportError(n.nowFn().Sub(callStart))
		return errNamespaceNotBootstrapped
	}
	nsCtx := n.nsContextWithRLock()
	targetShards := n.OwnedShards()
	n.RUnlock()

	// Note: Cold writes must be enabled for Large Tiles to work.
	if !n.nopts.ColdWritesEnabled() {
		n.metrics.writeAggData.ReportError(n.nowFn().Sub(callStart))
		return errColdWritesDisabled
	}

	sourceNsOpts := sourceNs.StorageOptions()
	reader, err := fs.NewReader(sourceNsOpts.BytesPool(), sourceNsOpts.CommitLogOptions().FilesystemOptions())
	if err != nil {
		n.metrics.writeAggData.ReportError(n.nowFn().Sub(callStart))
		return err
=======
		return 0, errNamespaceNotBootstrapped
	}
	nsCtx := n.nsContextWithRLock()
	n.RUnlock()

	targetShards := n.OwnedShards()

	// Note: Cold writes must be enabled for Large Tiles to work.
	if !n.nopts.ColdWritesEnabled() {
		return 0, errColdWritesDisabled
	}

	sourceBlockSize := sourceNs.Metadata().Options().RetentionOptions().BlockSize()
	sourceBlockStart := opts.Start.Truncate(sourceBlockSize)

	sourceNsOpts := sourceNs.StorageOptions()
	reader, err := fs.NewReader(sourceNsOpts.BytesPool(), sourceNsOpts.CommitLogOptions().FilesystemOptions())
	if err != nil {
		return 0, err
>>>>>>> f6a4d433
	}

	wOpts := series.WriteOptions{
		TruncateType: n.opts.TruncateType(),
		SchemaDesc:   nsCtx.Schema,
	}

	resources, err := newColdFlushReuseableResources(n.opts)
	if err != nil {
<<<<<<< HEAD
		n.metrics.writeAggData.ReportError(n.nowFn().Sub(callStart))
		return err
=======
		return 0, err
>>>>>>> f6a4d433
	}

	// NB(bodu): Deferred targetShard cold flushes so that we can ensure that cold flush index data is
	// persisted before persisting TSDB data to ensure crash consistency.
	multiErr := xerrors.NewMultiError()
<<<<<<< HEAD
=======
	var processedBlockCount int64
>>>>>>> f6a4d433
	for _, targetShard := range targetShards {
		sourceShard, _, err := sourceNs.readableShardAt(targetShard.ID())
		if err != nil {
			detailedErr := fmt.Errorf("no matching shard in source namespace %s: %v", sourceNs.ID(), err)
			multiErr = multiErr.Add(detailedErr)
			continue
		}
<<<<<<< HEAD
		err = targetShard.AggregateTiles(ctx, reader, sourceNs.ID(), sourceShard, opts, wOpts)
=======
		shardProcessedBlockCount, err := targetShard.AggregateTiles(ctx, reader, sourceNs.ID(), sourceBlockStart, sourceShard, opts, wOpts)
		processedBlockCount += shardProcessedBlockCount
>>>>>>> f6a4d433
		if err != nil {
			detailedErr := fmt.Errorf("shard %d aggregation failed: %v", targetShard.ID(), err)
			multiErr = multiErr.Add(detailedErr)
			continue
		}

		multiErr = n.coldFlushSingleShard(nsCtx, targetShard, pm, resources, multiErr)
	}

<<<<<<< HEAD
	res := multiErr.FinalError()
	n.metrics.writeAggData.ReportSuccessOrError(res, n.nowFn().Sub(callStart))
	return res
=======
	return processedBlockCount, multiErr.FinalError()
>>>>>>> f6a4d433
}

func (n *dbNamespace) coldFlushSingleShard(
	nsCtx namespace.Context,
	shard databaseShard,
	pm persist.Manager,
	resources coldFlushReuseableResources,
	multiErr xerrors.MultiError,
) xerrors.MultiError {
	// NB(rartoul): This value can be used for emitting metrics, but should not be used
	// for business logic.
	callStart := n.nowFn()

	// NB(bodu): The in-mem index will lag behind the TSDB in terms of new series writes. For a period of
	// time between when we rotate out the active cold mutable index segments (happens here) and when
	// we actually cold flush the data to disk we will be making writes to the newly active mutable seg.
	// This means that some series can live doubly in-mem and loaded from disk until the next cold flush
	// where they will be evicted from the in-mem index.
	var (
		onColdFlushDone OnColdFlushDone
		err             error
	)
	if n.reverseIndex != nil {
		onColdFlushDone, err = n.reverseIndex.ColdFlush([]databaseShard{shard})
		if err != nil {
			n.metrics.writeAggData.ReportError(n.nowFn().Sub(callStart))
			return multiErr.Add(
				fmt.Errorf("error preparing to coldflush a reverse index for shard %d: %v",
					shard.ID(),
					err))
		}
	}

	onColdFlushNs, err := n.opts.OnColdFlush().ColdFlushNamespace(n)
	if err != nil {
		n.metrics.writeAggData.ReportError(n.nowFn().Sub(callStart))
		return multiErr.Add(
			fmt.Errorf("error preparing to coldflush a namespace for shard %d: %v",
				shard.ID(),
				err))
	}

	flushPersist, err := pm.StartFlushPersist()
	if err != nil {
		n.metrics.writeAggData.ReportError(n.nowFn().Sub(callStart))
		return multiErr.Add(
			fmt.Errorf("error starting flush persist for shard %d: %v",
				shard.ID(),
				err))
	}

	localErrors := xerrors.NewMultiError()
	shardColdFlush, err := shard.ColdFlush(flushPersist, resources, nsCtx, onColdFlushNs)
	if err != nil {
		detailedErr := fmt.Errorf("shard %d failed to compact: %v", shard.ID(), err)
		localErrors = localErrors.Add(detailedErr)
	}

	// We go through this error checking process to allow for partially successful flushes.
	indexColdFlushError := onColdFlushNs.Done()
	if indexColdFlushError == nil && onColdFlushDone != nil {
		// Only evict rotated cold mutable index segments if the index cold flush was successful
		// or we will lose queryability of data that's still in mem.
		indexColdFlushError = onColdFlushDone()
	}
	if indexColdFlushError == nil {
		// NB(bodu): We only want to complete data cold flushes if the index cold flush
		// is successful. If index cold flush is successful, we want to attempt writing
		// of checkpoint files to complete the cold data flush lifecycle for successful shards.
		localErrors = localErrors.Add(shardColdFlush.Done())
	}
	localErrors = localErrors.Add(indexColdFlushError)
	err = flushPersist.DoneFlush()
	localErrors = multiErr.Add(err)

	res := localErrors.FinalError()
	n.metrics.writeAggData.ReportSuccessOrError(res, n.nowFn().Sub(callStart))

	for _, err := range localErrors.Errors() {
		multiErr = multiErr.Add(err)
	}

	return multiErr
}<|MERGE_RESOLUTION|>--- conflicted
+++ resolved
@@ -1597,12 +1597,6 @@
 	sourceNs databaseNamespace,
 	opts AggregateTilesOptions,
 	pm persist.Manager,
-<<<<<<< HEAD
-) error {
-	// NB(rartoul): This value can be used for emitting metrics, but should not be used
-	// for business logic.
-	callStart := n.nowFn()
-=======
 ) (int64, error) {
 	callStart := n.nowFn()
 	processedBlockCount, err := n.aggregateTiles(ctx, sourceNs, opts, pm)
@@ -1623,31 +1617,10 @@
 		return 0, fmt.Errorf("tile aggregation must be done within a single target block (start=%s, end=%s, blockSize=%s)",
 			opts.Start, opts.End, targetBlockSize.String())
 	}
->>>>>>> f6a4d433
 
 	n.RLock()
 	if n.bootstrapState != Bootstrapped {
 		n.RUnlock()
-<<<<<<< HEAD
-		n.metrics.writeAggData.ReportError(n.nowFn().Sub(callStart))
-		return errNamespaceNotBootstrapped
-	}
-	nsCtx := n.nsContextWithRLock()
-	targetShards := n.OwnedShards()
-	n.RUnlock()
-
-	// Note: Cold writes must be enabled for Large Tiles to work.
-	if !n.nopts.ColdWritesEnabled() {
-		n.metrics.writeAggData.ReportError(n.nowFn().Sub(callStart))
-		return errColdWritesDisabled
-	}
-
-	sourceNsOpts := sourceNs.StorageOptions()
-	reader, err := fs.NewReader(sourceNsOpts.BytesPool(), sourceNsOpts.CommitLogOptions().FilesystemOptions())
-	if err != nil {
-		n.metrics.writeAggData.ReportError(n.nowFn().Sub(callStart))
-		return err
-=======
 		return 0, errNamespaceNotBootstrapped
 	}
 	nsCtx := n.nsContextWithRLock()
@@ -1660,14 +1633,10 @@
 		return 0, errColdWritesDisabled
 	}
 
-	sourceBlockSize := sourceNs.Metadata().Options().RetentionOptions().BlockSize()
-	sourceBlockStart := opts.Start.Truncate(sourceBlockSize)
-
 	sourceNsOpts := sourceNs.StorageOptions()
 	reader, err := fs.NewReader(sourceNsOpts.BytesPool(), sourceNsOpts.CommitLogOptions().FilesystemOptions())
 	if err != nil {
 		return 0, err
->>>>>>> f6a4d433
 	}
 
 	wOpts := series.WriteOptions{
@@ -1677,21 +1646,13 @@
 
 	resources, err := newColdFlushReuseableResources(n.opts)
 	if err != nil {
-<<<<<<< HEAD
-		n.metrics.writeAggData.ReportError(n.nowFn().Sub(callStart))
-		return err
-=======
 		return 0, err
->>>>>>> f6a4d433
 	}
 
 	// NB(bodu): Deferred targetShard cold flushes so that we can ensure that cold flush index data is
 	// persisted before persisting TSDB data to ensure crash consistency.
 	multiErr := xerrors.NewMultiError()
-<<<<<<< HEAD
-=======
 	var processedBlockCount int64
->>>>>>> f6a4d433
 	for _, targetShard := range targetShards {
 		sourceShard, _, err := sourceNs.readableShardAt(targetShard.ID())
 		if err != nil {
@@ -1699,12 +1660,8 @@
 			multiErr = multiErr.Add(detailedErr)
 			continue
 		}
-<<<<<<< HEAD
-		err = targetShard.AggregateTiles(ctx, reader, sourceNs.ID(), sourceShard, opts, wOpts)
-=======
-		shardProcessedBlockCount, err := targetShard.AggregateTiles(ctx, reader, sourceNs.ID(), sourceBlockStart, sourceShard, opts, wOpts)
+		shardProcessedBlockCount, err := targetShard.AggregateTiles(ctx, reader, sourceNs.ID(), sourceShard, opts, wOpts)
 		processedBlockCount += shardProcessedBlockCount
->>>>>>> f6a4d433
 		if err != nil {
 			detailedErr := fmt.Errorf("shard %d aggregation failed: %v", targetShard.ID(), err)
 			multiErr = multiErr.Add(detailedErr)
@@ -1714,13 +1671,7 @@
 		multiErr = n.coldFlushSingleShard(nsCtx, targetShard, pm, resources, multiErr)
 	}
 
-<<<<<<< HEAD
-	res := multiErr.FinalError()
-	n.metrics.writeAggData.ReportSuccessOrError(res, n.nowFn().Sub(callStart))
-	return res
-=======
 	return processedBlockCount, multiErr.FinalError()
->>>>>>> f6a4d433
 }
 
 func (n *dbNamespace) coldFlushSingleShard(
