// Copyright (c) 2018 Uber Technologies, Inc.
//
// Permission is hereby granted, free of charge, to any person obtaining a copy
// of this software and associated documentation files (the "Software"), to deal
// in the Software without restriction, including without limitation the rights
// to use, copy, modify, merge, publish, distribute, sublicense, and/or sell
// copies of the Software, and to permit persons to whom the Software is
// furnished to do so, subject to the following conditions:
//
// The above copyright notice and this permission notice shall be included in
// all copies or substantial portions of the Software.
//
// THE SOFTWARE IS PROVIDED "AS IS", WITHOUT WARRANTY OF ANY KIND, EXPRESS OR
// IMPLIED, INCLUDING BUT NOT LIMITED TO THE WARRANTIES OF MERCHANTABILITY,
// FITNESS FOR A PARTICULAR PURPOSE AND NONINFRINGEMENT. IN NO EVENT SHALL THE
// AUTHORS OR COPYRIGHT HOLDERS BE LIABLE FOR ANY CLAIM, DAMAGES OR OTHER
// LIABILITY, WHETHER IN AN ACTION OF CONTRACT, TORT OR OTHERWISE, ARISING FROM,
// OUT OF OR IN CONNECTION WITH THE SOFTWARE OR THE USE OR OTHER DEALINGS IN
// THE SOFTWARE.

package index

import (
	"bytes"
	"errors"
	"fmt"
	"io"
	"math"
	"runtime"
	"sort"
	"sync"
	"time"

	"github.com/m3db/m3/src/dbnode/namespace"
	"github.com/m3db/m3/src/dbnode/storage/bootstrap/result"
	"github.com/m3db/m3/src/dbnode/storage/limits"
	"github.com/m3db/m3/src/dbnode/tracepoint"
	"github.com/m3db/m3/src/m3ninx/doc"
	m3ninxindex "github.com/m3db/m3/src/m3ninx/index"
	"github.com/m3db/m3/src/m3ninx/index/segment"
	"github.com/m3db/m3/src/m3ninx/index/segment/fst"
	"github.com/m3db/m3/src/m3ninx/persist"
	"github.com/m3db/m3/src/m3ninx/search"
	"github.com/m3db/m3/src/m3ninx/search/executor"
	"github.com/m3db/m3/src/x/context"
	xerrors "github.com/m3db/m3/src/x/errors"
	"github.com/m3db/m3/src/x/ident"
	"github.com/m3db/m3/src/x/instrument"
	"github.com/m3db/m3/src/x/resource"
	xresource "github.com/m3db/m3/src/x/resource"
	xsync "github.com/m3db/m3/src/x/sync"
	xtime "github.com/m3db/m3/src/x/time"

	opentracinglog "github.com/opentracing/opentracing-go/log"
	"github.com/uber-go/tally"
	"go.uber.org/zap"
)

var (
	// ErrUnableToQueryBlockClosed is returned when querying closed block.
	ErrUnableToQueryBlockClosed = errors.New("unable to query, index block is closed")
	// ErrUnableReportStatsBlockClosed is returned from Stats when the block is closed.
	ErrUnableReportStatsBlockClosed = errors.New("unable to report stats, block is closed")

	errUnableToWriteBlockClosed     = errors.New("unable to write, index block is closed")
	errUnableToWriteBlockSealed     = errors.New("unable to write, index block is sealed")
	errUnableToBootstrapBlockClosed = errors.New("unable to bootstrap, block is closed")
	errUnableToTickBlockClosed      = errors.New("unable to tick, block is closed")
	errBlockAlreadyClosed           = errors.New("unable to close, block already closed")

	errUnableToSealBlockIllegalStateFmtString  = "unable to seal, index block state: %v"
	errUnableToWriteBlockUnknownStateFmtString = "unable to write, unknown index block state: %v"
)

type blockState uint

const (
	blockStateOpen blockState = iota
	blockStateSealed
	blockStateClosed

	defaultQueryDocsBatchSize             = 256
	defaultAggregateResultsEntryBatchSize = 256

	compactDebugLogEvery = 1 // Emit debug log for every compaction

	mmapIndexBlockName = "mmap.index.block"
)

func (s blockState) String() string {
	switch s {
	case blockStateOpen:
		return "open"
	case blockStateSealed:
		return "sealed"
	case blockStateClosed:
		return "closed"
	}
	return "unknown"
}

type newExecutorFn func() (search.Executor, error)

type shardRangesSegmentsByVolumeType map[persist.IndexVolumeType][]blockShardRangesSegments

func (s shardRangesSegmentsByVolumeType) forEachSegment(cb func(segment segment.Segment) error) error {
	return s.forEachSegmentGroup(func(group blockShardRangesSegments) error {
		for _, seg := range group.segments {
			if err := cb(seg); err != nil {
				return err
			}
		}
		return nil
	})
}

func (s shardRangesSegmentsByVolumeType) forEachSegmentGroup(cb func(group blockShardRangesSegments) error) error {
	for _, shardRangesSegments := range s {
		for _, group := range shardRangesSegments {
			if err := cb(group); err != nil {
				return err
			}
		}
	}
	return nil
}

type addAggregateResultsFn func(
	ctx context.Context,
	results AggregateResults,
	batch []AggregateResultsEntry,
	source []byte,
) ([]AggregateResultsEntry, int, int, error)

// nolint: maligned
type block struct {
	sync.RWMutex

	state blockState

	mutableSegments                 *mutableSegments
	coldMutableSegments             []*mutableSegments
	shardRangesSegmentsByVolumeType shardRangesSegmentsByVolumeType
	newFieldsAndTermsIteratorFn     newFieldsAndTermsIteratorFn
	newExecutorWithRLockFn          newExecutorFn
	addAggregateResultsFn           addAggregateResultsFn
	blockStart                      time.Time
	blockEnd                        time.Time
	blockSize                       time.Duration
	opts                            Options
	iopts                           instrument.Options
	blockOpts                       BlockOptions
	nsMD                            namespace.Metadata
	namespaceRuntimeOptsMgr         namespace.RuntimeOptionsManager
<<<<<<< HEAD
	queryLimits                     limits.QueryLimits
	docsLimit                       limits.LookbackLimit
	querySegmentsWorkers            xsync.WorkerPool
	cachedSearchesWorkers           xsync.WorkerPool
=======
	fetchDocsLimit                  limits.LookbackLimit
	aggDocsLimit                    limits.LookbackLimit
>>>>>>> 090f71df

	metrics blockMetrics
	logger  *zap.Logger
}

type blockMetrics struct {
	rotateActiveSegment             tally.Counter
	rotateActiveSegmentAge          tally.Timer
	rotateActiveSegmentSize         tally.Histogram
	segmentFreeMmapSuccess          tally.Counter
	segmentFreeMmapError            tally.Counter
	segmentFreeMmapSkipNotImmutable tally.Counter
	querySeriesMatched              tally.Histogram
	queryDocsMatched                tally.Histogram
	aggregateSeriesMatched          tally.Histogram
	aggregateDocsMatched            tally.Histogram
}

func newBlockMetrics(s tally.Scope) blockMetrics {
	segmentFreeMmap := "segment-free-mmap"
	buckets := append(tally.ValueBuckets{0}, tally.MustMakeExponentialValueBuckets(100, 2, 16)...)
	return blockMetrics{
		rotateActiveSegment:     s.Counter("rotate-active-segment"),
		rotateActiveSegmentAge:  s.Timer("rotate-active-segment-age"),
		rotateActiveSegmentSize: s.Histogram("rotate-active-segment-size", buckets),
		segmentFreeMmapSuccess: s.Tagged(map[string]string{
			"result":    "success",
			"skip_type": "none",
		}).Counter(segmentFreeMmap),
		segmentFreeMmapError: s.Tagged(map[string]string{
			"result":    "error",
			"skip_type": "none",
		}).Counter(segmentFreeMmap),
		segmentFreeMmapSkipNotImmutable: s.Tagged(map[string]string{
			"result":    "skip",
			"skip_type": "not-immutable",
		}).Counter(segmentFreeMmap),

		querySeriesMatched:     s.Histogram("query-series-matched", buckets),
		queryDocsMatched:       s.Histogram("query-docs-matched", buckets),
		aggregateSeriesMatched: s.Histogram("aggregate-series-matched", buckets),
		aggregateDocsMatched:   s.Histogram("aggregate-docs-matched", buckets),
	}
}

// blockShardsSegments is a collection of segments that has a mapping of what shards
// and time ranges they completely cover, this can only ever come from computing
// from data that has come from shards, either on an index flush or a bootstrap.
type blockShardRangesSegments struct {
	shardTimeRanges result.ShardTimeRanges
	segments        []segment.Segment
}

// BlockOptions is a set of options used when constructing an index block.
type BlockOptions struct {
	ForegroundCompactorMmapDocsData bool
	BackgroundCompactorMmapDocsData bool
	InMemoryBlock                   bool
}

// NewBlockFn is a new block constructor.
type NewBlockFn func(
	blockStart time.Time,
	md namespace.Metadata,
	blockOpts BlockOptions,
	namespaceRuntimeOptsMgr namespace.RuntimeOptionsManager,
	opts Options,
) (Block, error)

// Ensure NewBlock implements NewBlockFn.
var _ NewBlockFn = NewBlock

// NewBlock returns a new Block, representing a complete reverse index for the
// duration of time specified. It is backed by one or more segments.
func NewBlock(
	blockStart time.Time,
	md namespace.Metadata,
	blockOpts BlockOptions,
	namespaceRuntimeOptsMgr namespace.RuntimeOptionsManager,
	opts Options,
) (Block, error) {
	blockSize := md.Options().IndexOptions().BlockSize()
	iopts := opts.InstrumentOptions()
	scope := iopts.MetricsScope().SubScope("index").SubScope("block")
	iopts = iopts.SetMetricsScope(scope)

	cpus := int(math.Max(1, math.Ceil(0.25*float64(runtime.NumCPU()))))
	cachedSearchesWorkers := xsync.NewWorkerPool(cpus)
	cachedSearchesWorkers.Init()

	segs, err := newMutableSegments(
		md,
		blockStart,
		opts,
		blockOpts,
		cachedSearchesWorkers,
		namespaceRuntimeOptsMgr,
		iopts,
	)
	if err != nil {
		return nil, err
	}

	coldSegs, err := newMutableSegments(
		md,
		blockStart,
		opts,
		blockOpts,
		cachedSearchesWorkers,
		namespaceRuntimeOptsMgr,
		iopts,
	)
	if err != nil {
		return nil, err
	}

	// NB(bodu): The length of coldMutableSegments is always at least 1.
	coldMutableSegments := []*mutableSegments{coldSegs}
	b := &block{
		state:                           blockStateOpen,
		blockStart:                      blockStart,
		blockEnd:                        blockStart.Add(blockSize),
		blockSize:                       blockSize,
		blockOpts:                       blockOpts,
		mutableSegments:                 segs,
		coldMutableSegments:             coldMutableSegments,
		shardRangesSegmentsByVolumeType: make(shardRangesSegmentsByVolumeType),
		opts:                            opts,
		iopts:                           iopts,
		nsMD:                            md,
		namespaceRuntimeOptsMgr:         namespaceRuntimeOptsMgr,
		metrics:                         newBlockMetrics(scope),
		logger:                          iopts.Logger(),
<<<<<<< HEAD
		queryLimits:                     opts.QueryLimits(),
		docsLimit:                       opts.QueryLimits().DocsLimit(),
		querySegmentsWorkers:            opts.QueryBlockSegmentWorkerPool(),
		cachedSearchesWorkers:           cachedSearchesWorkers,
	}
	b.newFieldsAndTermsIteratorFn = newFieldsAndTermsIterator
=======
		fetchDocsLimit:                  opts.QueryLimits().FetchDocsLimit(),
		aggDocsLimit:                    opts.QueryLimits().AggregateDocsLimit(),
	}
	b.newFieldsAndTermsIteratorFn = newFieldsAndTermsIterator
	b.newExecutorWithRLockFn = b.executorWithRLock
	b.addAggregateResultsFn = b.addAggregateResults
>>>>>>> 090f71df

	return b, nil
}

func (b *block) InMemoryBlockNotifySealedBlocks(
	sealed []xtime.UnixNano,
) error {
	if !b.blockOpts.InMemoryBlock {
		return fmt.Errorf("block not in-memory block: start=%v", b.StartTime())
	}
	return b.mutableSegments.NotifySealedBlocks(sealed)
}

func (b *block) StartTime() time.Time {
	return b.blockStart
}

func (b *block) EndTime() time.Time {
	return b.blockEnd
}

func (b *block) WriteBatch(inserts *WriteBatch) (WriteBatchResult, error) {
	b.RLock()
	if !b.writesAcceptedWithRLock() {
		b.RUnlock()
		return b.writeBatchResult(inserts, MutableSegmentsStats{},
			b.writeBatchErrorInvalidState(b.state))
	}
	if b.state == blockStateSealed {
		coldBlock := b.coldMutableSegments[len(b.coldMutableSegments)-1]
		b.RUnlock()
		_, err := coldBlock.WriteBatch(inserts)
		// Don't pass stats back from insertion into a cold block,
		// we only care about warm mutable segments stats.
		return b.writeBatchResult(inserts, MutableSegmentsStats{}, err)
	}
	b.RUnlock()
	stats, err := b.mutableSegments.WriteBatch(inserts)
	return b.writeBatchResult(inserts, stats, err)
}

func (b *block) writeBatchResult(
	inserts *WriteBatch,
	stats MutableSegmentsStats,
	err error,
) (WriteBatchResult, error) {
	if err == nil {
		inserts.MarkUnmarkedEntriesSuccess()
		return WriteBatchResult{
			NumSuccess:           int64(inserts.Len()),
			MutableSegmentsStats: stats,
		}, nil
	}

	partialErr, ok := err.(*m3ninxindex.BatchPartialError)
	if !ok {
		// NB: marking all the inserts as failure, cause we don't know which ones failed.
		inserts.MarkUnmarkedEntriesError(err)
		return WriteBatchResult{
			NumError:             int64(inserts.Len()),
			MutableSegmentsStats: stats,
		}, err
	}

	numErr := len(partialErr.Errs())
	for _, err := range partialErr.Errs() {
		// Avoid marking these as success.
		inserts.MarkUnmarkedEntryError(err.Err, err.Idx)
	}

	// Mark all non-error inserts success, so we don't repeatedly index them.
	inserts.MarkUnmarkedEntriesSuccess()
	return WriteBatchResult{
		NumSuccess:           int64(inserts.Len() - numErr),
		NumError:             int64(numErr),
		MutableSegmentsStats: stats,
	}, partialErr
}

func (b *block) writesAcceptedWithRLock() bool {
	if b.state == blockStateOpen {
		return true
	}
	return b.state == blockStateSealed &&
		b.nsMD.Options().ColdWritesEnabled()
}

func (b *block) segmentReadersWithRLock() ([]segment.Reader, error) {
	expectedReaders := b.mutableSegments.Len()
	for _, coldSeg := range b.coldMutableSegments {
		expectedReaders += coldSeg.Len()
	}
	b.shardRangesSegmentsByVolumeType.forEachSegmentGroup(func(group blockShardRangesSegments) error {
		expectedReaders += len(group.segments)
		return nil
	})

	var (
		readers = make([]segment.Reader, 0, expectedReaders)
		success = false
		err     error
	)
	defer func() {
		// Cleanup in case any of the readers below fail.
		if !success {
			for _, reader := range readers {
				reader.Close()
			}
		}
	}()

	// Add mutable segments.
	readers, err = b.mutableSegments.AddReaders(readers)
	if err != nil {
		return nil, err
	}

	// Add cold mutable segments.
	for _, coldSeg := range b.coldMutableSegments {
		readers, err = coldSeg.AddReaders(readers)
		if err != nil {
			return nil, err
		}
	}

	// Loop over the segments associated to shard time ranges.
	if err := b.shardRangesSegmentsByVolumeType.forEachSegment(func(seg segment.Segment) error {
		reader, err := seg.Reader()
		if err != nil {
			return err
		}
		readers = append(readers, reader)
		return nil
	}); err != nil {
		return nil, err
	}

	success = true
	return readers, nil
}

<<<<<<< HEAD
// Query acquires a read lock on the block so that the segments
// are guaranteed to not be freed/released while accumulating results.
// This allows references to the mmap'd segment data to be accumulated
// and then copied into the results before this method returns (it is not
// safe to return docs directly from the segments from this method, the
// results datastructure is used to copy it every time documents are added
// to the results datastructure).
func (b *block) Query(
	ctx context.Context,
	cancellable *xresource.CancellableLifetime,
	query Query,
	opts QueryOptions,
	results BaseResults,
	logFields []opentracinglog.Field,
) (bool, error) {
	ctx, sp, sampled := ctx.StartSampledTraceSpan(tracepoint.BlockQuery)
	defer sp.Finish()
	if sampled {
		sp.LogFields(logFields...)
	}

	exhaustive, err := b.queryNoLock(ctx, cancellable, query, opts, results)
	if err != nil {
		sp.LogFields(opentracinglog.Error(err))
	}

	return exhaustive, err
}

const (
	queryGroupReadersParallelism = 32
	queryGroupSize               = 32
)

type queryGroup struct {
	readers    []m3ninxindex.Reader
	exhaustive bool
	err        error
}

func (b *block) segmentReadersNoLock() ([]segment.Reader, error) {
	b.RLock()
	defer b.RUnlock()

	if b.state == blockStateClosed {
		return nil, ErrUnableToQueryBlockClosed
	}

	return b.segmentReadersWithRLock()
}

func (b *block) queryNoLock(
	ctx context.Context,
	cancellable *resource.CancellableLifetime,
	query Query,
	opts QueryOptions,
	results BaseResults,
) (bool, error) {
	readers, err := b.segmentReadersNoLock()
	if err != nil {
		return false, err
	}

	segmentReaders := make([]m3ninxindex.Reader, 0, len(readers))
	for _, reader := range readers {
		segmentReaders = append(segmentReaders, reader)
	}

	if len(segmentReaders) < queryGroupReadersParallelism {
		// Query no parallelism, but ensure not to overwhlem by limiting
		// concurrency to the query segments worker pool.
		b.querySegmentsWorkers.GetToken()
		exhaustive, err := b.queryReadersNoLock(ctx, cancellable, query,
			opts, results, segmentReaders)
		b.querySegmentsWorkers.PutToken()
		return exhaustive, err
	}

	var (
		groupsN = int(math.Ceil(float64(len(readers)) / float64(queryGroupSize)))
		groups  = make([]queryGroup, groupsN)
		jobs    = make([]m3ninxindex.Reader, groupsN*queryGroupSize)
		wg      sync.WaitGroup
	)
	// Create query group jobs.
	for i := 0; i < groupsN; i++ {
		groupJobs := jobs[:queryGroupSize]
		jobs = jobs[queryGroupSize:]
		groups[i] = queryGroup{
			// Jobs backed by single bulk alloc slice, but start zero length.
			readers: groupJobs[:0],
		}
	}
	// Allocate jobs to groups, first sort by size.
	sort.Slice(segmentReaders, func(i, j int) bool {
		nI, _ := segmentReaders[i].NumDocs()
		nJ, _ := segmentReaders[j].NumDocs()
		return nI < nJ
	})
	// Now allocate round robin.
	for i, reader := range segmentReaders {
		group := i % groupsN
		groups[group].readers = append(groups[group].readers, reader)
	}

	// Launch async queries.
	for i := 1; i < groupsN; i++ {
		i := i
		wg.Add(1)
		b.querySegmentsWorkers.Go(func() {
			exhaustive, err := b.queryReadersNoLock(ctx, cancellable, query,
				opts, results, groups[i].readers)
			groups[i].exhaustive, groups[i].err = exhaustive, err
			wg.Done()
		})
	}

	// Save an extra goroutine to execute synchronously on local goroutine.
	b.querySegmentsWorkers.GetToken()
	exhaustive, err := b.queryReadersNoLock(ctx, cancellable, query,
		opts, results, groups[0].readers)
	b.querySegmentsWorkers.PutToken()
=======
// QueryIter acquires a read lock on the block to get the set of segments for the returned iterator. However, the
// segments are searched and results are processed lazily in the returned iterator. The segments are finalized when
// the ctx is finalized to ensure the mmaps are not freed until the ctx closes. This allows the returned results to
// reference data in the mmap without copying.
func (b *block) QueryIter(ctx context.Context, query Query) (QueryIterator, error) {
	b.RLock()
	defer b.RUnlock()

	if b.state == blockStateClosed {
		return nil, ErrUnableToQueryBlockClosed
	}
	exec, err := b.newExecutorWithRLockFn()
>>>>>>> 090f71df
	if err != nil {
		return nil, err
	}

<<<<<<< HEAD
	// Wait for others.
	wg.Wait()

	// Collate exhaustive.
	for i := 1; i < groupsN; i++ {
		if err := groups[i].err; err != nil {
			return false, err
		}
		exhaustive = exhaustive && groups[i].exhaustive
	}
	return exhaustive, nil
}

func (b *block) queryReadersNoLock(
	ctx context.Context,
	cancellable *xresource.CancellableLifetime,
	query Query,
	opts QueryOptions,
	queryResults BaseResults,
	segmentReaders []m3ninxindex.Reader,
) (bool, error) {
	// Use a non concurrent builder for query results if can.
	results, ok := queryResults.NonConcurrentBuilder()
	if !ok {
		// Fall back to using the query results as builder.
		results = queryResults
	}

	exec := executor.NewExecutor(segmentReaders)

	// Make sure if we don't register to close the executor later
	// that we close it before returning.
	execCloseRegistered := false
	defer func() {
		if !execCloseRegistered {
			b.closeAsyncNoLock(exec)
		}
	}()

=======
	// FOLLOWUP(prateek): push down QueryOptions to restrict results
	docIter, err := exec.Execute(ctx, query.Query.SearchQuery())
	if err != nil {
		b.closeAsync(exec)
		return nil, err
	}

>>>>>>> 090f71df
	// Register the executor to close when context closes
	// so can avoid copying the results into the map and just take
	// references to it.
	ctx.RegisterFinalizer(xresource.FinalizerFn(func() {
		b.closeAsyncNoLock(exec)
	}))

<<<<<<< HEAD
	// Perform actual search to start iteration.
	// FOLLOWUP(prateek): push down QueryOptions to restrict results
	iter, err := exec.Execute(query.Query.SearchQuery())
	if err != nil {
		return false, err
	}

	var (
		source     = opts.Source
		iterCloser = safeCloser{closable: iter}
		size       = queryResults.Size()
		docsCount  = queryResults.TotalDocsCount()
		docsPool   = b.opts.DocumentArrayPool()
		batch      = docsPool.Get()
		batchSize  = cap(batch)
=======
	return NewQueryIter(docIter), nil
}

// nolint: dupl
func (b *block) QueryWithIter(
	ctx context.Context,
	opts QueryOptions,
	iter QueryIterator,
	results DocumentResults,
	deadline time.Time,
	logFields []opentracinglog.Field,
) error {
	ctx, sp := ctx.StartTraceSpan(tracepoint.BlockQuery)
	sp.LogFields(logFields...)
	defer sp.Finish()

	err := b.queryWithSpan(ctx, opts, iter, results, deadline)
	if err != nil {
		sp.LogFields(opentracinglog.Error(err))
	}
	if iter.Done() {
		docs, series := iter.Counts()
		b.metrics.queryDocsMatched.RecordValue(float64(docs))
		b.metrics.querySeriesMatched.RecordValue(float64(series))
	}
	return err
}

func (b *block) queryWithSpan(
	ctx context.Context,
	opts QueryOptions,
	iter QueryIterator,
	results DocumentResults,
	deadline time.Time,
) error {
	var (
		err       error
		source    = opts.Source
		size      = results.Size()
		docsCount = results.TotalDocsCount()
		docsPool  = b.opts.DocumentArrayPool()
		batch     = docsPool.Get()
		batchSize = cap(batch)
>>>>>>> 090f71df
	)
	if batchSize == 0 {
		batchSize = defaultQueryDocsBatchSize
	}

	// Register local data structures that need closing.
	defer docsPool.Put(batch)

	for time.Now().Before(deadline) && iter.Next(ctx) {
		if opts.LimitsExceeded(size, docsCount) {
			break
		}

		// the caller (nsIndex) has canceled this before the query has timed out.
		// only check once per batch to limit the overhead. worst case nsIndex will need to wait for an additional batch
		// to be processed after the query timeout. we check when the batch is empty to cover 2 cases, the initial doc
		// when includes the search time, and subsequent batch resets.
		if len(batch) == 0 {
			select {
			case <-ctx.GoContext().Done():
				// indexNs will log something useful.
				return ctx.GoContext().Err()
			default:
			}
		}

		batch = append(batch, iter.Current())
		if len(batch) < batchSize {
			continue
		}

		batch, size, docsCount, err = b.addQueryResults(ctx, results, batch, source)
		if err != nil {
			return err
		}
	}
	if err := iter.Err(); err != nil {
		return err
	}

	// Add last batch to results if remaining.
	if len(batch) > 0 {
		batch, size, docsCount, err = b.addQueryResults(ctx, results, batch, source)
		if err != nil {
			return err
		}
	}

	iter.AddSeries(size)
	iter.AddDocs(docsCount)

	return nil
}

func (b *block) closeAsyncNoLock(closer io.Closer) {
	if err := closer.Close(); err != nil {
		// Note: This only happens if closing the readers isn't clean.
		instrument.EmitAndLogInvariantViolation(
			b.iopts,
			func(l *zap.Logger) {
				l.Error("could not close query index block resource", zap.Error(err))
			})
	}
}

func (b *block) addQueryResults(
<<<<<<< HEAD
	cancellable *xresource.CancellableLifetime,
	results BaseResultsBuilder,
=======
	ctx context.Context,
	results DocumentResults,
>>>>>>> 090f71df
	batch []doc.Document,
	source []byte,
) ([]doc.Document, int, int, error) {
	// update recently queried docs to monitor memory.
	if results.EnforceLimits() {
		if err := b.fetchDocsLimit.Inc(len(batch), source); err != nil {
			return batch, 0, 0, err
		}
	}

	_, sp := ctx.StartTraceSpan(tracepoint.NSIdxBlockQueryAddDocuments)
	defer sp.Finish()
	// try to add the docs to the resource.
	size, docsCount, err := results.AddDocuments(batch)

	// reset batch.
	var emptyDoc doc.Document
	for i := range batch {
		batch[i] = emptyDoc
	}
	batch = batch[:0]

	// return results.
	return batch, size, docsCount, err
}

<<<<<<< HEAD
// Aggregate acquires a read lock on the block so that the segments
// are guaranteed to not be freed/released while accumulating results.
// NB: Aggregate is an optimization of the general aggregate Query approach
// for the case when we can skip going to raw documents, and instead rely on
// pre-aggregated results via the FST underlying the index.
func (b *block) Aggregate(
	ctx context.Context,
	cancellable *xresource.CancellableLifetime,
	opts QueryOptions,
	results AggregateResults,
	logFields []opentracinglog.Field,
) (bool, error) {
	ctx, sp := ctx.StartTraceSpan(tracepoint.BlockAggregate)
	sp.LogFields(logFields...)
	defer sp.Finish()

	exhaustive, err := b.aggregateNoLock(ctx, cancellable, opts, results)
	if err != nil {
		sp.LogFields(opentracinglog.Error(err))
	}

	return exhaustive, err
}

func (b *block) aggregateNoLock(
	ctx context.Context,
	cancellable *xresource.CancellableLifetime,
	opts QueryOptions,
	results AggregateResults,
) (bool, error) {
	readers, err := b.segmentReadersNoLock()
	if err != nil {
		return false, err
=======
// AggIter acquires a read lock on the block to get the set of segments for the returned iterator. However, the
// segments are searched and results are processed lazily in the returned iterator. The segments are finalized when
// the ctx is finalized to ensure the mmaps are not freed until the ctx closes. This allows the returned results to
// reference data in the mmap without copying.
func (b *block) AggregateIter(ctx context.Context, aggOpts AggregateResultsOptions) (AggregateIterator, error) {
	b.RLock()
	defer b.RUnlock()

	if b.state == blockStateClosed {
		return nil, ErrUnableToQueryBlockClosed
>>>>>>> 090f71df
	}

	iterateOpts := fieldsAndTermsIteratorOpts{
		restrictByQuery: aggOpts.RestrictByQuery,
		iterateTerms:    aggOpts.Type == AggregateTagNamesAndValues,
		allowFn: func(field []byte) bool {
			// skip any field names that we shouldn't allow.
			if bytes.Equal(field, doc.IDReservedFieldName) {
				return false
			}
			return aggOpts.FieldFilter.Allow(field)
		},
		fieldIterFn: func(r segment.Reader) (segment.FieldsPostingsListIterator, error) {
			// NB(prateek): we default to using the regular (FST) fields iterator
			// unless we have a predefined list of fields we know we need to restrict
			// our search to, in which case we iterate that list and check if known values
			// in the FST to restrict our search. This is going to be significantly faster
			// while len(FieldsFilter) < 5-10 elements;
			// but there will exist a ratio between the len(FieldFilter) v size(FST) after which
			// iterating the entire FST is faster.
			// Here, we chose to avoid factoring that in to our choice because almost all input
			// to this function is expected to have (FieldsFilter) pretty small. If that changes
			// in the future, we can revisit this.
			if len(aggOpts.FieldFilter) == 0 {
				return r.FieldsPostingsList()
			}
			return newFilterFieldsIterator(r, aggOpts.FieldFilter)
		},
	}
	readers, err := b.segmentReadersWithRLock()
	if err != nil {
		return nil, err
	}
	// Make sure to close readers at end of query since results can
	// include references to the underlying bytes from the index segment
	// read by the readers.
	for _, reader := range readers {
		reader := reader // Capture for inline function.
		ctx.RegisterFinalizer(xresource.FinalizerFn(func() {
			b.closeAsync(reader)
		}))
	}

	return &aggregateIter{
		readers:     readers,
		iterateOpts: iterateOpts,
		newIterFn:   b.newFieldsAndTermsIteratorFn,
	}, nil
}

// nolint: dupl
func (b *block) AggregateWithIter(
	ctx context.Context,
	iter AggregateIterator,
	opts QueryOptions,
	results AggregateResults,
	deadline time.Time,
	logFields []opentracinglog.Field,
) error {
	ctx, sp := ctx.StartTraceSpan(tracepoint.BlockAggregate)
	sp.LogFields(logFields...)
	defer sp.Finish()

	err := b.aggregateWithSpan(ctx, iter, opts, results, deadline)
	if err != nil {
		sp.LogFields(opentracinglog.Error(err))
	}
	if iter.Done() {
		docs, series := iter.Counts()
		b.metrics.aggregateDocsMatched.RecordValue(float64(docs))
		b.metrics.aggregateSeriesMatched.RecordValue(float64(series))
	}

	return err
}

func (b *block) aggregateWithSpan(
	ctx context.Context,
	iter AggregateIterator,
	opts QueryOptions,
	results AggregateResults,
	deadline time.Time,
) error {
	var (
<<<<<<< HEAD
		source     = opts.Source
		size       = results.Size()
		docsN      = results.TotalDocsCount()
		batch      = b.opts.AggregateResultsEntryArrayPool().Get()
		batchSize  = cap(batch)
		iterClosed = false // tracking whether we need to free the iterator at the end.
=======
		err           error
		source        = opts.Source
		size          = results.Size()
		docsCount     = results.TotalDocsCount()
		batch         = b.opts.AggregateResultsEntryArrayPool().Get()
		maxBatch      = cap(batch)
		fieldAppended bool
		termAppended  bool
		lastField     []byte
		batchedFields int
		currFields    int
		currTerms     int
>>>>>>> 090f71df
	)
	if maxBatch == 0 {
		maxBatch = defaultAggregateResultsEntryBatchSize
	}

	// cleanup at the end
	defer b.opts.AggregateResultsEntryArrayPool().Put(batch)

<<<<<<< HEAD
	// Make sure to close readers at end of query since results can
	// include references to the underlying bytes from the index segment
	// read by the readers.
	for _, reader := range readers {
		reader := reader // Capture for inline function.
		ctx.RegisterFinalizer(xresource.FinalizerFn(func() {
			b.closeAsyncNoLock(reader)
		}))
	}

	for _, reader := range readers {
		if opts.LimitsExceeded(size, docsN) {
=======
	if opts.SeriesLimit > 0 && opts.SeriesLimit < maxBatch {
		maxBatch = opts.SeriesLimit
	}

	if opts.DocsLimit > 0 && opts.DocsLimit < maxBatch {
		maxBatch = opts.DocsLimit
	}

	for time.Now().Before(deadline) && iter.Next(ctx) {
		if opts.LimitsExceeded(size, docsCount) {
>>>>>>> 090f71df
			break
		}

		// the caller (nsIndex) has canceled this before the query has timed out.
		// only check once per batch to limit the overhead. worst case nsIndex will need to wait for an additional
		// batch to be processed after the query timeout. we check when the batch is empty to cover 2 cases, the
		// initial result when includes the search time, and subsequent batch resets.
		if len(batch) == 0 {
			select {
			case <-ctx.GoContext().Done():
				return ctx.GoContext().Err()
			default:
			}
		}

<<<<<<< HEAD
		for iter.Next() {
			if opts.LimitsExceeded(size, docsN) {
				break
			}

			field, term := iter.Current()
			batch = b.appendFieldAndTermToBatchNoLock(batch, field, term,
				iterateTerms)
			if len(batch) < batchSize {
				continue
			}

			batch, size, docsN, err = b.addAggregateResults(cancellable, results, batch, source)
			if err != nil {
				return false, err
=======
		field, term := iter.Current()

		// TODO: remove this legacy doc tracking implementation when alternative
		// limits are in place.
		if results.EnforceLimits() {
			if lastField == nil {
				lastField = append(lastField, field...)
				batchedFields++
				if err := b.fetchDocsLimit.Inc(1, source); err != nil {
					return err
				}
			} else if !bytes.Equal(lastField, field) {
				lastField = lastField[:0]
				lastField = append(lastField, field...)
				batchedFields++
				if err := b.fetchDocsLimit.Inc(1, source); err != nil {
					return err
				}
			}

			// NB: this logic increments the doc count to account for where the
			// legacy limits would have been updated. It increments by two to
			// reflect the term appearing as both the last element of the previous
			// batch, as well as the first element in the next batch.
			if batchedFields > maxBatch {
				if err := b.fetchDocsLimit.Inc(2, source); err != nil {
					return err
				}

				batchedFields = 1
>>>>>>> 090f71df
			}
		}

		batch, fieldAppended, termAppended = b.appendFieldAndTermToBatch(batch, field, term,
			iter.fieldsAndTermsIteratorOpts().iterateTerms)
		if fieldAppended {
			currFields++
		}
		if termAppended {
			currTerms++
		}
		// continue appending to the batch until we hit our max batch size.
		if currFields+currTerms < maxBatch {
			continue
		}
	}

<<<<<<< HEAD
	// Close iterator just once, otherwise resources free'd before Reset called.
	iterClosed = true
	if err := iter.Close(); err != nil {
		return false, err
	}

	// Add last batch to results if remaining.
	if len(batch) > 0 {
		batch, size, docsN, err = b.addAggregateResults(cancellable, results, batch, source)
=======
		batch, size, docsCount, err = b.addAggregateResultsFn(ctx, results, batch, source)
		if err != nil {
			return err
		}

		currFields = 0
		currTerms = 0
	}

	if err := iter.Err(); err != nil {
		return err
	}

	// Add last batch to results if remaining.
	for len(batch) > 0 {
		batch, size, docsCount, err = b.addAggregateResultsFn(ctx, results, batch, source)
>>>>>>> 090f71df
		if err != nil {
			return err
		}
	}

<<<<<<< HEAD
	return opts.exhaustive(size, docsN), nil
}

func (b *block) appendFieldAndTermToBatchNoLock(
=======
	iter.AddSeries(size)
	iter.AddDocs(docsCount)

	return nil
}

// appendFieldAndTermToBatch adds the provided field / term onto the batch,
// optionally reusing the last element of the batch if it pertains to the same field.
// First boolean result indicates that a unique field was added to the batch
// and the second boolean indicates if a unique term was added.
func (b *block) appendFieldAndTermToBatch(
>>>>>>> 090f71df
	batch []AggregateResultsEntry,
	field, term []byte,
	includeTerms bool,
) ([]AggregateResultsEntry, bool, bool) {
	// NB(prateek): we make a copy of the (field, term) entries returned
	// by the iterator during traversal, because the []byte are only valid per entry during
	// the traversal (i.e. calling Next() invalidates the []byte). We choose to do this
	// instead of checking if the entry is required (duplicates may exist in the results map
	// already), as it reduces contention on the map itself. Further, the ownership of these
	// idents is transferred to the results map, which either hangs on to them (if they are new),
	// or finalizes them if they are duplicates.
	var (
		entry                       AggregateResultsEntry
		lastField                   []byte
		lastFieldIsValid            bool
		reuseLastEntry              bool
		newFieldAdded, newTermAdded bool
	)
	// we are iterating multiple segments so we may receive duplicates (same field/term), but
	// as we are iterating one segment at a time, and because the underlying index structures
	// are FSTs, we rely on the fact that iterator traversal is in order to avoid creating duplicate
	// entries for the same fields, by checking the last batch entry to see if the bytes are
	// the same.
	// It's easier to consider an example, say we have a segment with fields/terms:
	// (f1, t1), (f1, t2), ..., (fn, t1), ..., (fn, tn)
	// as we iterate in order, we receive (f1, t1) and then (f1, t2) we can avoid the repeated f1
	// allocation if the previous entry has the same value.
	// NB: this isn't strictly true because when we switch iterating between segments,
	// the fields/terms switch in an order which doesn't have to be strictly lexicographic. In that
	// instance however, the only downside is we would be allocating more. i.e. this is just an
	// optimisation, it doesn't affect correctness.
	if len(batch) > 0 {
		lastFieldIsValid = true
		lastField = batch[len(batch)-1].Field.Bytes()
	}
	if lastFieldIsValid && bytes.Equal(lastField, field) {
		reuseLastEntry = true
		entry = batch[len(batch)-1] // avoid alloc cause we already have the field
	} else {
		newFieldAdded = true
		// allocate id because this is the first time we've seen it
		// NB(r): Iterating fields FST, this byte slice is only temporarily available
		// since we are pushing/popping characters from the stack as we iterate
		// the fields FST and reusing the same byte slice.
		entry.Field = b.pooledID(field)
	}

	if includeTerms {
		newTermAdded = true
		// terms are always new (as far we know without checking the map for duplicates), so we allocate
		// NB(r): Iterating terms FST, this byte slice is only temporarily available
		// since we are pushing/popping characters from the stack as we iterate
		// the terms FST and reusing the same byte slice.
		entry.Terms = append(entry.Terms, b.pooledID(term))
	}

	if reuseLastEntry {
		batch[len(batch)-1] = entry
	} else {
		batch = append(batch, entry)
	}

	return batch, newFieldAdded, newTermAdded
}

func (b *block) pooledID(id []byte) ident.ID {
	data := b.opts.CheckedBytesPool().Get(len(id))
	data.IncRef()
	data.AppendAll(id)
	data.DecRef()
	return b.opts.IdentifierPool().BinaryID(data)
}

// addAggregateResults adds the fields on the batch
// to the provided results and resets the batch to be reused.
func (b *block) addAggregateResults(
	ctx context.Context,
	results AggregateResults,
	batch []AggregateResultsEntry,
	source []byte,
) ([]AggregateResultsEntry, int, int, error) {
	_, sp := ctx.StartTraceSpan(tracepoint.NSIdxBlockAggregateQueryAddDocuments)
	defer sp.Finish()
	// try to add the docs to the resource.
	size, docsCount := results.AddFields(batch)

	aggDocs := len(batch)
	for i := range batch {
		aggDocs += len(batch[i].Terms)
	}

	// update recently queried docs to monitor memory.
	if results.EnforceLimits() {
		if err := b.aggDocsLimit.Inc(aggDocs, source); err != nil {
			return batch, 0, 0, err
		}
	}

	// reset batch.
	var emptyField AggregateResultsEntry
	for i := range batch {
		batch[i] = emptyField
	}
	batch = batch[:0]

	// return results.
	return batch, size, docsCount, nil
}

func (b *block) AddResults(
	resultsByVolumeType result.IndexBlockByVolumeType,
) error {
	b.Lock()
	defer b.Unlock()

	multiErr := xerrors.NewMultiError()
	for volumeType, results := range resultsByVolumeType.Iter() {
		multiErr = multiErr.Add(b.addResults(volumeType, results))
	}

	return multiErr.FinalError()
}

func (b *block) addResults(
	volumeType persist.IndexVolumeType,
	results result.IndexBlock,
) error {
	// NB(prateek): we have to allow bootstrap to succeed even if we're Sealed because
	// of topology changes. i.e. if the current m3db process is assigned new shards,
	// we need to include their data in the index.

	// i.e. the only state we do not accept bootstrapped data is if we are closed.
	if b.state == blockStateClosed {
		return errUnableToBootstrapBlockClosed
	}

	// First check fulfilled is correct
	min, max := results.Fulfilled().MinMax()
	if min.Before(b.blockStart) || max.After(b.blockEnd) {
		blockRange := xtime.Range{Start: b.blockStart, End: b.blockEnd}
		return fmt.Errorf("fulfilled range %s is outside of index block range: %s",
			results.Fulfilled().SummaryString(), blockRange.String())
	}

	shardRangesSegments, ok := b.shardRangesSegmentsByVolumeType[volumeType]
	if !ok {
		shardRangesSegments = make([]blockShardRangesSegments, 0)
		b.shardRangesSegmentsByVolumeType[volumeType] = shardRangesSegments
	}

	var (
		plCaches = ReadThroughSegmentCaches{
			SegmentPostingsListCache: b.opts.PostingsListCache(),
			SearchPostingsListCache:  b.opts.SearchPostingsListCache(),
		}
		readThroughOpts = b.opts.ReadThroughSegmentOptions()
		segments        = results.Segments()
	)
	readThroughSegments := make([]segment.Segment, 0, len(segments))
	for _, seg := range segments {
		elem := seg.Segment()
		if immSeg, ok := elem.(segment.ImmutableSegment); ok {
			// only wrap the immutable segments with a read through cache.
			elem = NewReadThroughSegment(immSeg, plCaches, readThroughOpts)
		}
		readThroughSegments = append(readThroughSegments, elem)
	}

	entry := blockShardRangesSegments{
		shardTimeRanges: results.Fulfilled(),
		segments:        readThroughSegments,
	}

	// first see if this block can cover all our current blocks covering shard
	// time ranges.
	currFulfilled := result.NewShardTimeRanges()
	for _, existing := range shardRangesSegments {
		currFulfilled.AddRanges(existing.shardTimeRanges)
	}

	unfulfilledBySegments := currFulfilled.Copy()
	unfulfilledBySegments.Subtract(results.Fulfilled())
	if !unfulfilledBySegments.IsEmpty() {
		// This is the case where it cannot wholly replace the current set of blocks
		// so simply append the segments in this case.
		b.shardRangesSegmentsByVolumeType[volumeType] = append(shardRangesSegments, entry)
		return nil
	}

	// This is the case where the new segments can wholly replace the
	// current set of blocks since unfullfilled by the new segments is zero.
	multiErr := xerrors.NewMultiError()
	for i, group := range shardRangesSegments {
		for _, seg := range group.segments {
			// Make sure to close the existing segments.
			multiErr = multiErr.Add(seg.Close())
		}
		shardRangesSegments[i] = blockShardRangesSegments{}
	}
	b.shardRangesSegmentsByVolumeType[volumeType] = append(shardRangesSegments[:0], entry)

	return multiErr.FinalError()
}

func (b *block) Tick(c context.Cancellable) (BlockTickResult, error) {
	b.Lock()
	defer b.Unlock()
	result := BlockTickResult{}
	if b.state == blockStateClosed {
		return result, errUnableToTickBlockClosed
	}

	// Add foreground/background segments.
	numSegments, numDocs := b.mutableSegments.NumSegmentsAndDocs()
	for _, coldSeg := range b.coldMutableSegments {
		coldNumSegments, coldNumDocs := coldSeg.NumSegmentsAndDocs()
		numSegments += coldNumSegments
		numDocs += coldNumDocs
	}
	result.NumSegments += numSegments
	result.NumSegmentsMutable += numSegments
	result.NumDocs += numDocs

	multiErr := xerrors.NewMultiError()

	// Any segments covering persisted shard ranges.
	b.shardRangesSegmentsByVolumeType.forEachSegment(func(seg segment.Segment) error {
		result.NumSegments++
		result.NumSegmentsBootstrapped++
		result.NumDocs += seg.Size()

		immSeg, ok := seg.(segment.ImmutableSegment)
		if !ok {
			b.metrics.segmentFreeMmapSkipNotImmutable.Inc(1)
			return nil
		}

		// TODO(bodu): Revist this and implement a more sophisticated free strategy.
		if err := immSeg.FreeMmap(); err != nil {
			multiErr = multiErr.Add(err)
			b.metrics.segmentFreeMmapError.Inc(1)
			return nil
		}

		result.FreeMmap++
		b.metrics.segmentFreeMmapSuccess.Inc(1)
		return nil
	})

	return result, multiErr.FinalError()
}

func (b *block) Seal() error {
	b.Lock()
	defer b.Unlock()

	// Ensure we only Seal if we're marked Open.
	if b.state != blockStateOpen {
		return fmt.Errorf(errUnableToSealBlockIllegalStateFmtString, b.state)
	}
	b.state = blockStateSealed

	// All foreground/background segments and added mutable segments can't
	// be written to and they don't need to be sealed since we don't flush
	// these segments.
	return nil
}

func (b *block) Stats(reporter BlockStatsReporter) error {
	b.RLock()
	defer b.RUnlock()

	if b.state != blockStateOpen {
		return ErrUnableReportStatsBlockClosed
	}

	b.mutableSegments.Stats(reporter)
	for _, coldSeg := range b.coldMutableSegments {
		// TODO(bodu): Cold segment stats should prob be of a
		// diff type or something.
		coldSeg.Stats(reporter)
	}

	b.shardRangesSegmentsByVolumeType.forEachSegment(func(seg segment.Segment) error {
		_, mutable := seg.(segment.MutableSegment)
		reporter.ReportSegmentStats(BlockSegmentStats{
			Type:    FlushedSegment,
			Mutable: mutable,
			Size:    seg.Size(),
		})
		return nil
	})
	return nil
}

func (b *block) IsOpen() bool {
	b.RLock()
	defer b.RUnlock()
	return b.state == blockStateOpen
}

func (b *block) IsSealedWithRLock() bool {
	return b.state == blockStateSealed
}

func (b *block) IsSealed() bool {
	b.RLock()
	defer b.RUnlock()
	return b.IsSealedWithRLock()
}

func (b *block) NeedsMutableSegmentsEvicted() bool {
	b.RLock()
	defer b.RUnlock()

	// Check any mutable segments that can be evicted after a flush.
	anyMutableSegmentNeedsEviction := b.mutableSegments.NeedsEviction()

	// Check boostrapped segments and to see if any of them need an eviction.
	b.shardRangesSegmentsByVolumeType.forEachSegment(func(seg segment.Segment) error {
		if mutableSeg, ok := seg.(segment.MutableSegment); ok {
			anyMutableSegmentNeedsEviction = anyMutableSegmentNeedsEviction || mutableSeg.Size() > 0
		}
		return nil
	})

	return anyMutableSegmentNeedsEviction
}

func (b *block) EvictMutableSegments() error {
	b.Lock()
	defer b.Unlock()
	if b.state != blockStateSealed {
		return fmt.Errorf("unable to evict mutable segments, block must be sealed, found: %v", b.state)
	}

	b.mutableSegments.Close()

	// Close any other mutable segments that was added.
	multiErr := xerrors.NewMultiError()
	for _, shardRangesSegments := range b.shardRangesSegmentsByVolumeType {
		for idx := range shardRangesSegments {
			segments := make([]segment.Segment, 0, len(shardRangesSegments[idx].segments))
			for _, seg := range shardRangesSegments[idx].segments {
				mutableSeg, ok := seg.(segment.MutableSegment)
				if !ok {
					segments = append(segments, seg)
					continue
				}
				multiErr = multiErr.Add(mutableSeg.Close())
			}
			shardRangesSegments[idx].segments = segments
		}
	}

	return multiErr.FinalError()
}

func (b *block) NeedsColdMutableSegmentsEvicted() bool {
	b.RLock()
	defer b.RUnlock()
	var anyColdMutableSegmentNeedsEviction bool
	for _, coldSeg := range b.coldMutableSegments {
		anyColdMutableSegmentNeedsEviction = anyColdMutableSegmentNeedsEviction || coldSeg.NeedsEviction()
	}
	return b.state == blockStateSealed && anyColdMutableSegmentNeedsEviction
}

func (b *block) EvictColdMutableSegments() error {
	b.Lock()
	defer b.Unlock()
	if b.state != blockStateSealed {
		return fmt.Errorf("unable to evict cold mutable segments, block must be sealed, found: %v", b.state)
	}

	// Evict/remove all but the most recent cold mutable segment (That is the one we are actively writing to).
	for i, coldSeg := range b.coldMutableSegments {
		if i < len(b.coldMutableSegments)-1 {
			coldSeg.Close()
			b.coldMutableSegments[i] = nil
		}
	}
	// Swap last w/ first and truncate the slice.
	lastIdx := len(b.coldMutableSegments) - 1
	b.coldMutableSegments[0], b.coldMutableSegments[lastIdx] = b.coldMutableSegments[lastIdx], b.coldMutableSegments[0]
	b.coldMutableSegments = b.coldMutableSegments[:1]
	return nil
}

func (b *block) RotateColdMutableSegments() error {
	b.Lock()
	defer b.Unlock()
	coldSegs, err := newMutableSegments(
		b.nsMD,
		b.blockStart,
		b.opts,
		b.blockOpts,
		b.cachedSearchesWorkers,
		b.namespaceRuntimeOptsMgr,
		b.iopts,
	)
	if err != nil {
		return err
	}
	b.coldMutableSegments = append(b.coldMutableSegments, coldSegs)
	return nil
}

func (b *block) MemorySegmentsData(ctx context.Context) ([]fst.SegmentData, error) {
	b.RLock()
	defer b.RUnlock()
	if b.state == blockStateClosed {
		return nil, errBlockAlreadyClosed
	}
	data, err := b.mutableSegments.MemorySegmentsData(ctx)
	if err != nil {
		return nil, err
	}
	for _, coldSeg := range b.coldMutableSegments {
		coldData, err := coldSeg.MemorySegmentsData(ctx)
		if err != nil {
			return nil, err
		}
		data = append(data, coldData...)
	}
	return data, nil
}

func (b *block) Close() error {
	b.Lock()
	defer b.Unlock()
	if b.state == blockStateClosed {
		return errBlockAlreadyClosed
	}
	b.state = blockStateClosed

	b.mutableSegments.Close()
	for _, coldSeg := range b.coldMutableSegments {
		coldSeg.Close()
	}

	// Close any other added segments too.
	var multiErr xerrors.MultiError
	b.shardRangesSegmentsByVolumeType.forEachSegment(func(seg segment.Segment) error {
		multiErr = multiErr.Add(seg.Close())
		return nil
	})

	for volumeType := range b.shardRangesSegmentsByVolumeType {
		b.shardRangesSegmentsByVolumeType[volumeType] = nil
	}

	return multiErr.FinalError()
}

func (b *block) writeBatchErrorInvalidState(state blockState) error {
	switch state {
	case blockStateClosed:
		return errUnableToWriteBlockClosed
	case blockStateSealed:
		return errUnableToWriteBlockSealed
	default: // should never happen
		err := fmt.Errorf(errUnableToWriteBlockUnknownStateFmtString, state)
		instrument.EmitAndLogInvariantViolation(b.opts.InstrumentOptions(), func(l *zap.Logger) {
			l.Error(err.Error())
		})
		return err
	}
}<|MERGE_RESOLUTION|>--- conflicted
+++ resolved
@@ -27,7 +27,6 @@
 	"io"
 	"math"
 	"runtime"
-	"sort"
 	"sync"
 	"time"
 
@@ -46,7 +45,6 @@
 	xerrors "github.com/m3db/m3/src/x/errors"
 	"github.com/m3db/m3/src/x/ident"
 	"github.com/m3db/m3/src/x/instrument"
-	"github.com/m3db/m3/src/x/resource"
 	xresource "github.com/m3db/m3/src/x/resource"
 	xsync "github.com/m3db/m3/src/x/sync"
 	xtime "github.com/m3db/m3/src/x/time"
@@ -152,15 +150,11 @@
 	blockOpts                       BlockOptions
 	nsMD                            namespace.Metadata
 	namespaceRuntimeOptsMgr         namespace.RuntimeOptionsManager
-<<<<<<< HEAD
-	queryLimits                     limits.QueryLimits
-	docsLimit                       limits.LookbackLimit
-	querySegmentsWorkers            xsync.WorkerPool
-	cachedSearchesWorkers           xsync.WorkerPool
-=======
-	fetchDocsLimit                  limits.LookbackLimit
-	aggDocsLimit                    limits.LookbackLimit
->>>>>>> 090f71df
+
+	fetchDocsLimit        limits.LookbackLimit
+	aggDocsLimit          limits.LookbackLimit
+	querySegmentsWorkers  xsync.WorkerPool
+	cachedSearchesWorkers xsync.WorkerPool
 
 	metrics blockMetrics
 	logger  *zap.Logger
@@ -294,21 +288,13 @@
 		namespaceRuntimeOptsMgr:         namespaceRuntimeOptsMgr,
 		metrics:                         newBlockMetrics(scope),
 		logger:                          iopts.Logger(),
-<<<<<<< HEAD
-		queryLimits:                     opts.QueryLimits(),
-		docsLimit:                       opts.QueryLimits().DocsLimit(),
+		fetchDocsLimit:                  opts.QueryLimits().FetchDocsLimit(),
+		aggDocsLimit:                    opts.QueryLimits().AggregateDocsLimit(),
 		querySegmentsWorkers:            opts.QueryBlockSegmentWorkerPool(),
 		cachedSearchesWorkers:           cachedSearchesWorkers,
 	}
 	b.newFieldsAndTermsIteratorFn = newFieldsAndTermsIterator
-=======
-		fetchDocsLimit:                  opts.QueryLimits().FetchDocsLimit(),
-		aggDocsLimit:                    opts.QueryLimits().AggregateDocsLimit(),
-	}
-	b.newFieldsAndTermsIteratorFn = newFieldsAndTermsIterator
-	b.newExecutorWithRLockFn = b.executorWithRLock
 	b.addAggregateResultsFn = b.addAggregateResults
->>>>>>> 090f71df
 
 	return b, nil
 }
@@ -450,196 +436,36 @@
 	return readers, nil
 }
 
-<<<<<<< HEAD
-// Query acquires a read lock on the block so that the segments
-// are guaranteed to not be freed/released while accumulating results.
-// This allows references to the mmap'd segment data to be accumulated
-// and then copied into the results before this method returns (it is not
-// safe to return docs directly from the segments from this method, the
-// results datastructure is used to copy it every time documents are added
-// to the results datastructure).
-func (b *block) Query(
-	ctx context.Context,
-	cancellable *xresource.CancellableLifetime,
-	query Query,
-	opts QueryOptions,
-	results BaseResults,
-	logFields []opentracinglog.Field,
-) (bool, error) {
-	ctx, sp, sampled := ctx.StartSampledTraceSpan(tracepoint.BlockQuery)
-	defer sp.Finish()
-	if sampled {
-		sp.LogFields(logFields...)
-	}
-
-	exhaustive, err := b.queryNoLock(ctx, cancellable, query, opts, results)
-	if err != nil {
-		sp.LogFields(opentracinglog.Error(err))
-	}
-
-	return exhaustive, err
-}
-
-const (
-	queryGroupReadersParallelism = 32
-	queryGroupSize               = 32
-)
-
-type queryGroup struct {
-	readers    []m3ninxindex.Reader
-	exhaustive bool
-	err        error
-}
-
-func (b *block) segmentReadersNoLock() ([]segment.Reader, error) {
-	b.RLock()
-	defer b.RUnlock()
-
-	if b.state == blockStateClosed {
-		return nil, ErrUnableToQueryBlockClosed
-	}
-
-	return b.segmentReadersWithRLock()
-}
-
-func (b *block) queryNoLock(
-	ctx context.Context,
-	cancellable *resource.CancellableLifetime,
-	query Query,
-	opts QueryOptions,
-	results BaseResults,
-) (bool, error) {
-	readers, err := b.segmentReadersNoLock()
-	if err != nil {
-		return false, err
-	}
-
-	segmentReaders := make([]m3ninxindex.Reader, 0, len(readers))
-	for _, reader := range readers {
-		segmentReaders = append(segmentReaders, reader)
-	}
-
-	if len(segmentReaders) < queryGroupReadersParallelism {
-		// Query no parallelism, but ensure not to overwhlem by limiting
-		// concurrency to the query segments worker pool.
-		b.querySegmentsWorkers.GetToken()
-		exhaustive, err := b.queryReadersNoLock(ctx, cancellable, query,
-			opts, results, segmentReaders)
-		b.querySegmentsWorkers.PutToken()
-		return exhaustive, err
-	}
-
-	var (
-		groupsN = int(math.Ceil(float64(len(readers)) / float64(queryGroupSize)))
-		groups  = make([]queryGroup, groupsN)
-		jobs    = make([]m3ninxindex.Reader, groupsN*queryGroupSize)
-		wg      sync.WaitGroup
-	)
-	// Create query group jobs.
-	for i := 0; i < groupsN; i++ {
-		groupJobs := jobs[:queryGroupSize]
-		jobs = jobs[queryGroupSize:]
-		groups[i] = queryGroup{
-			// Jobs backed by single bulk alloc slice, but start zero length.
-			readers: groupJobs[:0],
-		}
-	}
-	// Allocate jobs to groups, first sort by size.
-	sort.Slice(segmentReaders, func(i, j int) bool {
-		nI, _ := segmentReaders[i].NumDocs()
-		nJ, _ := segmentReaders[j].NumDocs()
-		return nI < nJ
-	})
-	// Now allocate round robin.
-	for i, reader := range segmentReaders {
-		group := i % groupsN
-		groups[group].readers = append(groups[group].readers, reader)
-	}
-
-	// Launch async queries.
-	for i := 1; i < groupsN; i++ {
-		i := i
-		wg.Add(1)
-		b.querySegmentsWorkers.Go(func() {
-			exhaustive, err := b.queryReadersNoLock(ctx, cancellable, query,
-				opts, results, groups[i].readers)
-			groups[i].exhaustive, groups[i].err = exhaustive, err
-			wg.Done()
-		})
-	}
-
-	// Save an extra goroutine to execute synchronously on local goroutine.
-	b.querySegmentsWorkers.GetToken()
-	exhaustive, err := b.queryReadersNoLock(ctx, cancellable, query,
-		opts, results, groups[0].readers)
-	b.querySegmentsWorkers.PutToken()
-=======
 // QueryIter acquires a read lock on the block to get the set of segments for the returned iterator. However, the
 // segments are searched and results are processed lazily in the returned iterator. The segments are finalized when
 // the ctx is finalized to ensure the mmaps are not freed until the ctx closes. This allows the returned results to
 // reference data in the mmap without copying.
 func (b *block) QueryIter(ctx context.Context, query Query) (QueryIterator, error) {
 	b.RLock()
-	defer b.RUnlock()
-
 	if b.state == blockStateClosed {
+		b.RUnlock()
 		return nil, ErrUnableToQueryBlockClosed
 	}
-	exec, err := b.newExecutorWithRLockFn()
->>>>>>> 090f71df
+	readers, err := b.segmentReadersWithRLock()
+	b.RUnlock()
 	if err != nil {
 		return nil, err
 	}
 
-<<<<<<< HEAD
-	// Wait for others.
-	wg.Wait()
-
-	// Collate exhaustive.
-	for i := 1; i < groupsN; i++ {
-		if err := groups[i].err; err != nil {
-			return false, err
-		}
-		exhaustive = exhaustive && groups[i].exhaustive
-	}
-	return exhaustive, nil
-}
-
-func (b *block) queryReadersNoLock(
-	ctx context.Context,
-	cancellable *xresource.CancellableLifetime,
-	query Query,
-	opts QueryOptions,
-	queryResults BaseResults,
-	segmentReaders []m3ninxindex.Reader,
-) (bool, error) {
-	// Use a non concurrent builder for query results if can.
-	results, ok := queryResults.NonConcurrentBuilder()
-	if !ok {
-		// Fall back to using the query results as builder.
-		results = queryResults
+	segmentReaders := make([]m3ninxindex.Reader, 0, len(readers))
+	for _, reader := range readers {
+		segmentReaders = append(segmentReaders, reader)
 	}
 
 	exec := executor.NewExecutor(segmentReaders)
 
-	// Make sure if we don't register to close the executor later
-	// that we close it before returning.
-	execCloseRegistered := false
-	defer func() {
-		if !execCloseRegistered {
-			b.closeAsyncNoLock(exec)
-		}
-	}()
-
-=======
 	// FOLLOWUP(prateek): push down QueryOptions to restrict results
 	docIter, err := exec.Execute(ctx, query.Query.SearchQuery())
 	if err != nil {
-		b.closeAsync(exec)
+		b.closeAsyncNoLock(exec)
 		return nil, err
 	}
 
->>>>>>> 090f71df
 	// Register the executor to close when context closes
 	// so can avoid copying the results into the map and just take
 	// references to it.
@@ -647,23 +473,6 @@
 		b.closeAsyncNoLock(exec)
 	}))
 
-<<<<<<< HEAD
-	// Perform actual search to start iteration.
-	// FOLLOWUP(prateek): push down QueryOptions to restrict results
-	iter, err := exec.Execute(query.Query.SearchQuery())
-	if err != nil {
-		return false, err
-	}
-
-	var (
-		source     = opts.Source
-		iterCloser = safeCloser{closable: iter}
-		size       = queryResults.Size()
-		docsCount  = queryResults.TotalDocsCount()
-		docsPool   = b.opts.DocumentArrayPool()
-		batch      = docsPool.Get()
-		batchSize  = cap(batch)
-=======
 	return NewQueryIter(docIter), nil
 }
 
@@ -676,6 +485,15 @@
 	deadline time.Time,
 	logFields []opentracinglog.Field,
 ) error {
+	// Use a non concurrent builder for query results if can.
+	if concurrentResults, ok := results.NonConcurrentBuilder(); ok {
+		// Fall back to using the query results as builder.
+		results, ok = concurrentResults.(DocumentResults)
+		if !ok {
+			return fmt.Errorf("non-concurrent results builder not-document results: %v", ok)
+		}
+	}
+
 	ctx, sp := ctx.StartTraceSpan(tracepoint.BlockQuery)
 	sp.LogFields(logFields...)
 	defer sp.Finish()
@@ -707,7 +525,6 @@
 		docsPool  = b.opts.DocumentArrayPool()
 		batch     = docsPool.Get()
 		batchSize = cap(batch)
->>>>>>> 090f71df
 	)
 	if batchSize == 0 {
 		batchSize = defaultQueryDocsBatchSize
@@ -774,13 +591,8 @@
 }
 
 func (b *block) addQueryResults(
-<<<<<<< HEAD
-	cancellable *xresource.CancellableLifetime,
-	results BaseResultsBuilder,
-=======
 	ctx context.Context,
 	results DocumentResults,
->>>>>>> 090f71df
 	batch []doc.Document,
 	source []byte,
 ) ([]doc.Document, int, int, error) {
@@ -807,41 +619,6 @@
 	return batch, size, docsCount, err
 }
 
-<<<<<<< HEAD
-// Aggregate acquires a read lock on the block so that the segments
-// are guaranteed to not be freed/released while accumulating results.
-// NB: Aggregate is an optimization of the general aggregate Query approach
-// for the case when we can skip going to raw documents, and instead rely on
-// pre-aggregated results via the FST underlying the index.
-func (b *block) Aggregate(
-	ctx context.Context,
-	cancellable *xresource.CancellableLifetime,
-	opts QueryOptions,
-	results AggregateResults,
-	logFields []opentracinglog.Field,
-) (bool, error) {
-	ctx, sp := ctx.StartTraceSpan(tracepoint.BlockAggregate)
-	sp.LogFields(logFields...)
-	defer sp.Finish()
-
-	exhaustive, err := b.aggregateNoLock(ctx, cancellable, opts, results)
-	if err != nil {
-		sp.LogFields(opentracinglog.Error(err))
-	}
-
-	return exhaustive, err
-}
-
-func (b *block) aggregateNoLock(
-	ctx context.Context,
-	cancellable *xresource.CancellableLifetime,
-	opts QueryOptions,
-	results AggregateResults,
-) (bool, error) {
-	readers, err := b.segmentReadersNoLock()
-	if err != nil {
-		return false, err
-=======
 // AggIter acquires a read lock on the block to get the set of segments for the returned iterator. However, the
 // segments are searched and results are processed lazily in the returned iterator. The segments are finalized when
 // the ctx is finalized to ensure the mmaps are not freed until the ctx closes. This allows the returned results to
@@ -852,7 +629,6 @@
 
 	if b.state == blockStateClosed {
 		return nil, ErrUnableToQueryBlockClosed
->>>>>>> 090f71df
 	}
 
 	iterateOpts := fieldsAndTermsIteratorOpts{
@@ -892,7 +668,7 @@
 	for _, reader := range readers {
 		reader := reader // Capture for inline function.
 		ctx.RegisterFinalizer(xresource.FinalizerFn(func() {
-			b.closeAsync(reader)
+			b.closeAsyncNoLock(reader)
 		}))
 	}
 
@@ -937,14 +713,6 @@
 	deadline time.Time,
 ) error {
 	var (
-<<<<<<< HEAD
-		source     = opts.Source
-		size       = results.Size()
-		docsN      = results.TotalDocsCount()
-		batch      = b.opts.AggregateResultsEntryArrayPool().Get()
-		batchSize  = cap(batch)
-		iterClosed = false // tracking whether we need to free the iterator at the end.
-=======
 		err           error
 		source        = opts.Source
 		size          = results.Size()
@@ -957,7 +725,6 @@
 		batchedFields int
 		currFields    int
 		currTerms     int
->>>>>>> 090f71df
 	)
 	if maxBatch == 0 {
 		maxBatch = defaultAggregateResultsEntryBatchSize
@@ -966,20 +733,6 @@
 	// cleanup at the end
 	defer b.opts.AggregateResultsEntryArrayPool().Put(batch)
 
-<<<<<<< HEAD
-	// Make sure to close readers at end of query since results can
-	// include references to the underlying bytes from the index segment
-	// read by the readers.
-	for _, reader := range readers {
-		reader := reader // Capture for inline function.
-		ctx.RegisterFinalizer(xresource.FinalizerFn(func() {
-			b.closeAsyncNoLock(reader)
-		}))
-	}
-
-	for _, reader := range readers {
-		if opts.LimitsExceeded(size, docsN) {
-=======
 	if opts.SeriesLimit > 0 && opts.SeriesLimit < maxBatch {
 		maxBatch = opts.SeriesLimit
 	}
@@ -990,7 +743,6 @@
 
 	for time.Now().Before(deadline) && iter.Next(ctx) {
 		if opts.LimitsExceeded(size, docsCount) {
->>>>>>> 090f71df
 			break
 		}
 
@@ -1006,23 +758,6 @@
 			}
 		}
 
-<<<<<<< HEAD
-		for iter.Next() {
-			if opts.LimitsExceeded(size, docsN) {
-				break
-			}
-
-			field, term := iter.Current()
-			batch = b.appendFieldAndTermToBatchNoLock(batch, field, term,
-				iterateTerms)
-			if len(batch) < batchSize {
-				continue
-			}
-
-			batch, size, docsN, err = b.addAggregateResults(cancellable, results, batch, source)
-			if err != nil {
-				return false, err
-=======
 		field, term := iter.Current()
 
 		// TODO: remove this legacy doc tracking implementation when alternative
@@ -1053,7 +788,6 @@
 				}
 
 				batchedFields = 1
->>>>>>> 090f71df
 			}
 		}
 
@@ -1069,19 +803,7 @@
 		if currFields+currTerms < maxBatch {
 			continue
 		}
-	}
-
-<<<<<<< HEAD
-	// Close iterator just once, otherwise resources free'd before Reset called.
-	iterClosed = true
-	if err := iter.Close(); err != nil {
-		return false, err
-	}
-
-	// Add last batch to results if remaining.
-	if len(batch) > 0 {
-		batch, size, docsN, err = b.addAggregateResults(cancellable, results, batch, source)
-=======
+
 		batch, size, docsCount, err = b.addAggregateResultsFn(ctx, results, batch, source)
 		if err != nil {
 			return err
@@ -1098,18 +820,11 @@
 	// Add last batch to results if remaining.
 	for len(batch) > 0 {
 		batch, size, docsCount, err = b.addAggregateResultsFn(ctx, results, batch, source)
->>>>>>> 090f71df
 		if err != nil {
 			return err
 		}
 	}
 
-<<<<<<< HEAD
-	return opts.exhaustive(size, docsN), nil
-}
-
-func (b *block) appendFieldAndTermToBatchNoLock(
-=======
 	iter.AddSeries(size)
 	iter.AddDocs(docsCount)
 
@@ -1121,7 +836,6 @@
 // First boolean result indicates that a unique field was added to the batch
 // and the second boolean indicates if a unique term was added.
 func (b *block) appendFieldAndTermToBatch(
->>>>>>> 090f71df
 	batch []AggregateResultsEntry,
 	field, term []byte,
 	includeTerms bool,
