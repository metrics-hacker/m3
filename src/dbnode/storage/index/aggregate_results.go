--- conflicted
+++ resolved
@@ -49,7 +49,7 @@
 	pool             AggregateResultsPool
 	valuesPool       AggregateValuesPool
 	encodedDocReader docs.EncodedDocumentReader
-<<<<<<< HEAD
+	resultDuration   ResultDurations
 
 	iOpts instrument.Options
 }
@@ -121,9 +121,6 @@
 		totalFields:   buildCounter("total-fields"),
 		dedupedFields: buildCounter("deduped-fields"),
 	}
-=======
-	resultDuration   ResultDurations
->>>>>>> 027b66bd
 }
 
 // NewAggregateResults returns a new AggregateResults object.
