--- conflicted
+++ resolved
@@ -505,11 +505,7 @@
 	var checksum int64
 	if compare == 0 {
 		// NB: need to compute hash before freeing entry bytes.
-<<<<<<< HEAD
-		checksum = dec.hasher.HashIndexEntry(entry)
-=======
 		checksum = dec.hasher.HashIndexEntry(entry.ID, entry.EncodedTags, entry.DataChecksum)
->>>>>>> e0bc12ae
 		return schema.WideEntry{
 			IndexEntry:       entry,
 			MetadataChecksum: checksum,
