--- conflicted
+++ resolved
@@ -49,31 +49,18 @@
 	// Valid values are "unaggregated" or "aggregated".
 	MetricsTypeHeader = M3HeaderPrefix + "Metrics-Type"
 
-<<<<<<< HEAD
-	// WriteTypeHeader sets whether to perform a default write that can be
-	// written to unaggreated namespace and optionally aggregated or
-	// to specifically only perform aggregations (and skip writing unaggregated
-	// values).
-	// Valid values are "default" or "aggregate"
-	WriteTypeHeader = "M3-Write-Type"
-=======
 	// WriteTypeHeader is a header that controls if default
 	// writes should be written to both unaggregated and aggregated
 	// namespaces, or if unaggregated values are skipped and
 	// only aggregated values are written.
 	// Valid values are "default" or "aggregate".
 	WriteTypeHeader = M3HeaderPrefix + "Write-Type"
->>>>>>> 39f7821e
 
 	// DefaultWriteType is the default write type.
 	DefaultWriteType = "default"
 
-<<<<<<< HEAD
-	// AggregateWriteType is the aggregate write type.
-=======
 	// AggregateWriteType is the aggregate write type. This writes to
 	// only aggregated namespaces
->>>>>>> 39f7821e
 	AggregateWriteType = "aggregate"
 
 	// MetricsStoragePolicyHeader specifies the resolution and retention of
